"""
test helpers_bsm2.py
"""

import sys
import os
path_name = os.path.dirname(__file__)
sys.path.append(path_name + '/..')

import numpy as np
import time
from bsm2.helpers_bsm2 import Combiner, Splitter

combiner = Combiner()
splitter = Splitter()
<<<<<<< HEAD
splitter2 = Splitter(sp_type=2)
=======
>>>>>>> fef7935f

# CONSTINFLUENT from BSM2:
y_in1 = np.array([30, 69.5, 51.2, 202.32, 28.17, 0, 0, 0, 0, 31.56, 6.95, 10.59, 7, 211.2675, 18446, 15, 0, 0, 0, 0, 0])

# Constant influent based on digester input from BSM2:
y_in2 = np.array([28.0665048629843, 48.9525780251450, 10361.7145189587, 20375.0163964256, 10210.0695779898, 553.280744847661, 3204.66026217631, 0.252251384955929, 1.68714307465010, 28.9098125063162, 4.68341082328394, 906.093288634802, 7.15490225533614, 33528.5561252986, 178.467454963180, 14.8580800598190, 0, 0, 0, 0, 0])

timestep = 15/(60*24)
endtime = 200
simtime = np.arange(0, endtime, timestep)

y_mix = np.zeros(21)
y_split1 = np.zeros(21)
y_split2 = np.zeros(21)
<<<<<<< HEAD
y_split3 = np.zeros(21)
y_split4 = np.zeros(21)
=======
>>>>>>> fef7935f


start = time.perf_counter()


y_mix = combiner.output(y_in1, y_in2)

<<<<<<< HEAD
y_split1, y_split2 = splitter.outputs(y_in1,(0.6, 0.4))
y_split3, y_split4 = splitter2.outputs(y_in1, (0, 0), 18000)
=======
y_split1, y_split2 = splitter.outputs(y_in1, np.array([0.6, 0.4]))
>>>>>>> fef7935f


stop = time.perf_counter()

print('Simulation completed after: ', stop - start, 'seconds')
print('Mix: \n', y_mix)
print('Split flow 1: \n', y_split1)
print('Split flow 2: \n', y_split2)
<<<<<<< HEAD
print('Split flow 3: \n', y_split3)
print('Split flow 4: \n', y_split4)
print('3 flow: \n', y_split3[14])
print('4 flow: \n', y_split4[14])
=======
>>>>>>> fef7935f

y_mix_ref = np.array([2.99814724e+01, 6.93031060e+01, 1.49999673e+02, 3.95623234e+02, 1.25737230e+02, 5.30176805e+00, 3.07083981e+01, 2.41717852e-03, 1.61669122e-02, 3.15346048e+01, 6.92828059e+00, 1.91710879e+01, 7.00148434e+00, 5.30527727e+02, 1.86244675e+04, 1.49986401e+01, 0, 0, 0, 0, 0])
y_split1_ref = np.array([30, 69.5, 51.2, 202.32, 28.17, 0, 0, 0, 0, 31.56, 6.95, 10.59, 7, 211.2675, 1.106760e+04, 15, 0, 0, 0, 0, 0])
y_split2_ref = np.array([30, 69.5, 51.2, 202.32, 28.17, 0, 0, 0, 0, 31.56, 6.95, 10.59, 7, 211.2675, 7.378400e+03, 15, 0, 0, 0, 0, 0])
<<<<<<< HEAD
y_split3_ref = np.array([30, 69.5, 51.2, 202.32, 28.17, 0, 0, 0, 0, 31.56, 6.95, 10.59, 7, 211.2675, 18000, 15, 0, 0, 0, 0, 0])
y_split4_ref = np.array([30, 69.5, 51.2, 202.32, 28.17, 0, 0, 0, 0, 31.56, 6.95, 10.59, 7, 211.2675, 446, 15, 0, 0, 0, 0, 0])

print()
=======
>>>>>>> fef7935f

print('Mix difference: \n', y_mix_ref - y_mix)
print('Split flow 1 difference: \n', y_split1_ref - y_split1)
print('Split flow 2 difference: \n', y_split2_ref - y_split2)
<<<<<<< HEAD
print('Split flow 3 difference: \n', y_split3_ref - y_split3)
print('Split flow 4 difference: \n', y_split4_ref - y_split4)
=======
>>>>>>> fef7935f


assert np.allclose(y_mix, y_mix_ref, rtol=1e-5, atol=1e-5)
assert np.allclose(y_split1, y_split1_ref, rtol=1e-5, atol=1e-5)
<<<<<<< HEAD
assert np.allclose(y_split2, y_split2_ref, rtol=1e-5, atol=1e-5)
assert np.allclose(y_split3, y_split3_ref, rtol=1e-5, atol=1e-5)
assert np.allclose(y_split4, y_split4_ref, rtol=1e-5, atol=1e-5)
=======
assert np.allclose(y_split2, y_split2_ref, rtol=1e-5, atol=1e-5)
>>>>>>> fef7935f
<|MERGE_RESOLUTION|>--- conflicted
+++ resolved
@@ -1,4 +1,5 @@
 """
+test helpers_bsm2.py
 test helpers_bsm2.py
 """
 
@@ -13,10 +14,7 @@
 
 combiner = Combiner()
 splitter = Splitter()
-<<<<<<< HEAD
 splitter2 = Splitter(sp_type=2)
-=======
->>>>>>> fef7935f
 
 # CONSTINFLUENT from BSM2:
 y_in1 = np.array([30, 69.5, 51.2, 202.32, 28.17, 0, 0, 0, 0, 31.56, 6.95, 10.59, 7, 211.2675, 18446, 15, 0, 0, 0, 0, 0])
@@ -31,11 +29,8 @@
 y_mix = np.zeros(21)
 y_split1 = np.zeros(21)
 y_split2 = np.zeros(21)
-<<<<<<< HEAD
 y_split3 = np.zeros(21)
 y_split4 = np.zeros(21)
-=======
->>>>>>> fef7935f
 
 
 start = time.perf_counter()
@@ -43,12 +38,8 @@
 
 y_mix = combiner.output(y_in1, y_in2)
 
-<<<<<<< HEAD
 y_split1, y_split2 = splitter.outputs(y_in1,(0.6, 0.4))
 y_split3, y_split4 = splitter2.outputs(y_in1, (0, 0), 18000)
-=======
-y_split1, y_split2 = splitter.outputs(y_in1, np.array([0.6, 0.4]))
->>>>>>> fef7935f
 
 
 stop = time.perf_counter()
@@ -57,41 +48,28 @@
 print('Mix: \n', y_mix)
 print('Split flow 1: \n', y_split1)
 print('Split flow 2: \n', y_split2)
-<<<<<<< HEAD
 print('Split flow 3: \n', y_split3)
 print('Split flow 4: \n', y_split4)
 print('3 flow: \n', y_split3[14])
 print('4 flow: \n', y_split4[14])
-=======
->>>>>>> fef7935f
 
 y_mix_ref = np.array([2.99814724e+01, 6.93031060e+01, 1.49999673e+02, 3.95623234e+02, 1.25737230e+02, 5.30176805e+00, 3.07083981e+01, 2.41717852e-03, 1.61669122e-02, 3.15346048e+01, 6.92828059e+00, 1.91710879e+01, 7.00148434e+00, 5.30527727e+02, 1.86244675e+04, 1.49986401e+01, 0, 0, 0, 0, 0])
 y_split1_ref = np.array([30, 69.5, 51.2, 202.32, 28.17, 0, 0, 0, 0, 31.56, 6.95, 10.59, 7, 211.2675, 1.106760e+04, 15, 0, 0, 0, 0, 0])
 y_split2_ref = np.array([30, 69.5, 51.2, 202.32, 28.17, 0, 0, 0, 0, 31.56, 6.95, 10.59, 7, 211.2675, 7.378400e+03, 15, 0, 0, 0, 0, 0])
-<<<<<<< HEAD
 y_split3_ref = np.array([30, 69.5, 51.2, 202.32, 28.17, 0, 0, 0, 0, 31.56, 6.95, 10.59, 7, 211.2675, 18000, 15, 0, 0, 0, 0, 0])
 y_split4_ref = np.array([30, 69.5, 51.2, 202.32, 28.17, 0, 0, 0, 0, 31.56, 6.95, 10.59, 7, 211.2675, 446, 15, 0, 0, 0, 0, 0])
 
 print()
-=======
->>>>>>> fef7935f
 
 print('Mix difference: \n', y_mix_ref - y_mix)
 print('Split flow 1 difference: \n', y_split1_ref - y_split1)
 print('Split flow 2 difference: \n', y_split2_ref - y_split2)
-<<<<<<< HEAD
 print('Split flow 3 difference: \n', y_split3_ref - y_split3)
 print('Split flow 4 difference: \n', y_split4_ref - y_split4)
-=======
->>>>>>> fef7935f
 
 
 assert np.allclose(y_mix, y_mix_ref, rtol=1e-5, atol=1e-5)
 assert np.allclose(y_split1, y_split1_ref, rtol=1e-5, atol=1e-5)
-<<<<<<< HEAD
 assert np.allclose(y_split2, y_split2_ref, rtol=1e-5, atol=1e-5)
 assert np.allclose(y_split3, y_split3_ref, rtol=1e-5, atol=1e-5)
-assert np.allclose(y_split4, y_split4_ref, rtol=1e-5, atol=1e-5)
-=======
-assert np.allclose(y_split2, y_split2_ref, rtol=1e-5, atol=1e-5)
->>>>>>> fef7935f
+assert np.allclose(y_split4, y_split4_ref, rtol=1e-5, atol=1e-5)