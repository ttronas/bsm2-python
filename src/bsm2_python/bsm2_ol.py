"""This represents the base model in an open loop simulation.

- BSM2 base: Primary clarifier, 5 asm1 reactors, a second clarifier, sludge thickener,
adm1 fermenter, sludge dewatering and wastewater storage in dynamic simulation without any controllers.
"""

import numpy as np

from bsm2_python.bsm2.init import reginit_bsm2 as reginit
from bsm2_python.bsm2_base import BSM2Base


class BSM2OL(BSM2Base):
    """Creates a BSM2OL object.

    Parameters
    ----------
<<<<<<< HEAD
    data_in : np.ndarray(n, 22) | str (optional)
        Influent data. Has to be a 2D array. <br>
        First column is time [d], the rest are 21 components
        (13 ASM1 components, TSS, Q, T and 5 dummy states).
        If a string is provided, it is interpreted as a file name.
=======
    data_in : np.ndarray(n, 21) (optional)
        Influent data. Has to be a 2D array. <br>
        First column is time [days], the rest are 21 components
        (13 ASM1 components, TSS, Q, T and 5 dummy states).
>>>>>>> bca57d16
        If not provided, the influent data from BSM2 is used. \n
        [SI, SS, XI, XS, XBH, XBA, XP, SO, SNO, SNH, SND, XND, SALK, TSS, Q, TEMP, SD1, SD2, SD3, XD4, XD5]
    timestep : float (optional)
        Timestep for the simulation [d]. <br>
<<<<<<< HEAD
        If not provided, the timestep is set to 1 minute. <br>
        Please note: Due to sensor sensitivity, the timestep should not be larger than 1 minute.
    endtime : float (optional)
        Endtime for the simulation [d]. <br>
        If not provided, the endtime is the last time step in the influent data.
    evaltime : int | np.ndarray(2) (optional)
        Evaluation time for the simulation [d]. <br>
        When passed as an int, it defines the number of last days of the simulation to be evaluated.
        When passed as a 1D np.ndarray with two values, it defines the start and end time of the evaluation period.
        If not provided, the last 5 days of the simulation will be assessed. \n
        [starttime, self.simtime[-1]]
    data_out : str (optional)
        Path to the output data file. <br>
        If not provided, no output data is saved.
=======
        If not provided, the timestep is calculated from the influent data.
    endtime : float (optional)
        Endtime for the simulation [d]. <br>
        If not provided, the endtime is the last time step in the influent data.
    evaltime : np.ndarray(2) (optional)
        Evaluation time for the simulation [d]. <br>
        Needs to be passed as a 1D np.ndarray with two values.
        If not provided, the last 5 days of the simulation will be assessed. \n
        [starttime, self.simtime[-1]]
>>>>>>> bca57d16
    tempmodel : bool (optional)
        If `True`, the temperature model dependencies are activated.
        Default is `False`.
    activate : bool (optional)
        If `True`, the dummy states are activated.
        Default is `False`.
    """

    def __init__(
        self,
        data_in: np.ndarray | str | None = None,
        timestep: float | None = None,
        endtime: float | None = None,
        evaltime: int | np.ndarray | None = None,
        data_out: str | None = None,
        *,
        tempmodel: bool = False,
        activate: bool = False,
    ):
        super().__init__(
            data_in=data_in,
            timestep=timestep,
            endtime=endtime,
            evaltime=evaltime,
            tempmodel=tempmodel,
            activate=activate,
            data_out=data_out,
        )

    def step(
        self,
        i: int,
        klas: np.ndarray | None = None,
    ):
        """Simulates one time step of the BSM2 model.

        Parameters
        ----------
        i : int
            Index of the current time step [-].
        klas : np.ndarray (optional)
            Array with the values of the oxygen transfer coefficients for the 5 ASM1 reactors. \n
            Default is: [reginit.KLA1, reginit.KLA2, reginit.KLA3, reginit.KLA4, reginit.KLA5]
        """

        if klas is None:
            self.klas = np.array([reginit.KLA1, reginit.KLA2, reginit.KLA3, reginit.KLA4, reginit.KLA5])
        else:
            self.klas = klas

        super().step(i)<|MERGE_RESOLUTION|>--- conflicted
+++ resolved
@@ -15,23 +15,15 @@
 
     Parameters
     ----------
-<<<<<<< HEAD
     data_in : np.ndarray(n, 22) | str (optional)
         Influent data. Has to be a 2D array. <br>
         First column is time [d], the rest are 21 components
         (13 ASM1 components, TSS, Q, T and 5 dummy states).
         If a string is provided, it is interpreted as a file name.
-=======
-    data_in : np.ndarray(n, 21) (optional)
-        Influent data. Has to be a 2D array. <br>
-        First column is time [days], the rest are 21 components
-        (13 ASM1 components, TSS, Q, T and 5 dummy states).
->>>>>>> bca57d16
         If not provided, the influent data from BSM2 is used. \n
         [SI, SS, XI, XS, XBH, XBA, XP, SO, SNO, SNH, SND, XND, SALK, TSS, Q, TEMP, SD1, SD2, SD3, XD4, XD5]
     timestep : float (optional)
         Timestep for the simulation [d]. <br>
-<<<<<<< HEAD
         If not provided, the timestep is set to 1 minute. <br>
         Please note: Due to sensor sensitivity, the timestep should not be larger than 1 minute.
     endtime : float (optional)
@@ -46,17 +38,6 @@
     data_out : str (optional)
         Path to the output data file. <br>
         If not provided, no output data is saved.
-=======
-        If not provided, the timestep is calculated from the influent data.
-    endtime : float (optional)
-        Endtime for the simulation [d]. <br>
-        If not provided, the endtime is the last time step in the influent data.
-    evaltime : np.ndarray(2) (optional)
-        Evaluation time for the simulation [d]. <br>
-        Needs to be passed as a 1D np.ndarray with two values.
-        If not provided, the last 5 days of the simulation will be assessed. \n
-        [starttime, self.simtime[-1]]
->>>>>>> bca57d16
     tempmodel : bool (optional)
         If `True`, the temperature model dependencies are activated.
         Default is `False`.
