import os
import sys

import numpy as np

import bsm2_python.bsm2.init.adm1init_bsm2 as adm1init
import bsm2_python.bsm2.init.asm1init_bsm2 as asm1init
import bsm2_python.bsm2.init.settler1dinit_bsm2 as settler1dinit
from bsm2_python.bsm2.init import primclarinit_bsm2 as primclarinit
from bsm2_python.gases.gases import H2O

path_name = os.path.dirname(__file__)
sys.path.append(path_name + '/..')

SI, SS, XI, XS, XBH, XBA, XP, SO, SNO, SNH, SND, XND, SALK, TSS, Q, TEMP, SD1, SD2, SD3, XD4, XD5 = np.arange(21)

(
    TOTALCODEMAX,
    TOTALNEMAX,
    SNHEMAX,
    TSSEMAX,
    BOD5EMAX,
    BSS,
    BCOD,
    BNKJ,
    BNO,
    BBOD5,
    PF_QINTR,
    PF_QR,
    PF_QW,
    PF_QPU,
    PF_QTU,
    PF_QDO,
    ME_AD_UNIT,
) = np.arange(17)


class PlantPerformance:
<<<<<<< HEAD
    def __init__(self, pp_par):
        """
        Creates a PlantPerformance object.

        Parameters
        ----------
        pp_par : np.ndarray
            Plant performance parameters
            [TOTALCODEMAX, TOTALNEMAX, SNHEMAX, TSSEMAX, BOD5EMAX, BSS, BCOD,
            BNKJ, BNO, BBOD5, PF_QINTR, PF_QR, PF_QW, PF_QPU, PF_QTU, PF_QDO, ME_AD_UNIT]
        """
        self.pp_par = pp_par
=======
    """
    Creates a PlantPerformance object.
    """
>>>>>>> f097ae8a

    @staticmethod
<<<<<<< HEAD
    def aerationenergy_step(kla, vol, sosat):
        """Returns the aeration energy of the plant during the evaluation time
=======
    def aerationenergy(kla, vol, sosat, sampleinterval, evaltime):
        """
        Returns the aeration energy of the plant during the evaluation time.
>>>>>>> f097ae8a

        Parameters
        ----------
        kla : np.ndarray
            KLa values of all reactor compartments at every time step of the evaluation time.
        vol : np.ndarray
            Volume of each reactor compartment.
        sosat : np.ndarray
<<<<<<< HEAD
            Saturation concentration of Oxygen in each reactor compartment

        Returns
        -------
        float
            Float value of the aeration energy during the evaluation time in kW
=======
            Saturation concentration of oxygen in each reactor compartment.
        sampleinterval : int or float
            Time step of the evaluation time [days].
        evaltime : np.ndarray
            Starting and end point of the evaluation time [days].

        Returns
        -------
        ae : float
            Float value of the aeration energy during the evaluation time [kWh/d].
>>>>>>> f097ae8a
        """

        aerationenergy = sum(sosat * vol * kla) / (1.8 * 1000) / 24
        return aerationenergy

    @staticmethod
<<<<<<< HEAD
    def pumpingenergy_step(flows, pumpfactor):
        """Returns the pumping energy of the plant during the evaluation time
=======
    def pumpingenergy(flows, pumpfactor, sampleinterval, evaltime):
        """
        Returns the pumping energy of the plant during the evaluation time.
>>>>>>> f097ae8a

        Parameters
        ----------
        flows : np.ndarray
            Values of Qintr, Qr and Qw at every time step of the evaluation time.
        pumpfactor : np.ndarray
<<<<<<< HEAD
            Weighting factor of each flow

        Returns
        -------
        float
            Float value of the mixing energy during the evaluation time in kW
=======
            Weighting factor of each flow.
        sampleinterval : int or float
            Time step of the evaluation time [days].
        evaltime : np.ndarray
            Starting and end point of the evaluation time [days].

        Returns
        -------
        pe : float
            Float value of the mixing energy during the evaluation time [kWh/d].
>>>>>>> f097ae8a
        """

        # sum of relevant flows * their pumpfactors in kWh/d, divided by 24 to get kW
        pe = sum(flows * pumpfactor) / 24
        return pe

    @staticmethod
<<<<<<< HEAD
    def mixingenergy_step(kla, vol, me_ad):
        """Returns the mixing energy of the plant during the evaluation time
=======
    def mixingenergy(kla, vol, sampleinterval, evaltime):
        """
        Returns the mixing energy of the plant during the evaluation time.
>>>>>>> f097ae8a

        Parameters
        ----------
        kla : np.ndarray
            KLa values of all reactor compartments at every time step of the evaluation time.
        vol : np.ndarray
<<<<<<< HEAD
            Volume of each reactor compartment, including the AD unit
        me_ad : float
            Mixing energy factor for the AD unit in kW/m3
        Returns
        -------
        float
            Float value of the aeration energy during the evaluation time in kW
=======
            Volume of each reactor compartment.
        sampleinterval : int or float
            Time step of the evaluation time [days].
        evaltime : np.ndarray
            Starting and end point of the evaluation time [days].

        Returns
        -------
        me : float
            Float value of the aeration energy during the evaluation time [kWh/d].
>>>>>>> f097ae8a
        """
        lim = 20
        me_asm = 0.005 * sum((kla[i] < lim) * vol[i] for i in range(len(kla)))
        me_adm = me_ad * vol[5]
        me = me_asm + me_adm
        return me

<<<<<<< HEAD
    def violation_step(self, arr_eff, limit):
        """Returns the time in days and percentage of time in which a certain component is over the limit value during
        the evaluation time

        Parameters
        ----------
        arr_eff: np.ndarray
            Concentration of the component in the effluent at every time step of the evaluation time
        limit: int or float
            limit value of the component. Must have the same unit as the component

        Returns
        -------
        np.ndarray
            Array containing the time in days and a boolean if a certain component
            is over the limit value during the evaluation time
=======
    # TODO: Make the function also callable from within the simulation loop (i.e. only for one timestep).
    # Currently, it is only callable after the simulation.
    @staticmethod
    def violation(arr_eff, limit, sampleinterval, evaltime):
        """
        Returns the time in days and percentage of time in which a certain component is over the limit value during
        the evaluation time.

        Parameters
        ----------
        arr_eff : np.ndarray
            Concentration of the component in the effluent at every time step of the evaluation time.
        limit : int or float
            Limit value of the component.
        sampleinterval : int or float
            Time step of the evaluation time [days].
        evaltime : np.ndarray
            Starting and end point of the evaluation time [days].

        Returns
        -------
        violationvalues : np.ndarray(2)
            Array containing the time [days] and percentage of time in which
            a certain component is over the limit value during the evaluation time.
>>>>>>> f097ae8a
        """
        arr_eff = self._reshape_if_float(arr_eff)
        # True if the component is over the limit value:
        violationvalues = np.array([arr_eff > limit])

        return violationvalues[0]

    def advanced_quantities(
        self, arr_eff, components=('kjeldahlN', 'totalN', 'COD', 'BOD5', 'BOD5e', 'X_TSS'), asm1par=asm1init.PAR1
    ):
        """
        Takes an ASM1 array (single timestep or multiple timesteps) and returns
        advanced quantities of the effluent.
        Currently supports the following components: \n
        - `kjeldahlN`: Kjeldahl nitrogen
        - `totalN`: Total nitrogen
        - `COD`: Chemical oxygen demand
        - `BOD5`: Biological oxygen demand (5 days)

        Parameters
        ----------
<<<<<<< HEAD
        arr_eff : np.ndarray((,21) | (n, 21))
            Array in ASM1 format
        components : List[str] (optional)
            List of components to be calculated. Defaults to ['kjeldahlN', 'totalN', 'COD', 'BOD5e', 'X_TSS']
=======
        arr_eff : np.ndarray((21, n))
            Array in ASM1 format.
        components : Tuple[str] (optional)
            Tuple of components to be calculated.  
            Defaults to (`kjeldahlN`, `totalN`, `COD`, `BOD5`).

        Returns
        -------
        adv_eff : np.ndarray
            Advanced quantities of the effluent.
>>>>>>> f097ae8a
        """
        arr_eff = self._reshape_if_1d(arr_eff)
        adv_eff = np.zeros((arr_eff.shape[0], len(components)))

        for idx, component in enumerate(components):
            if component == 'kjeldahlN':
                adv_eff[:, idx] = (
                    arr_eff[:, SNH]
                    + arr_eff[:, SND]
                    + arr_eff[:, XND]
                    + asm1par[17] * (arr_eff[:, XBH] + arr_eff[:, XBA])
                    + asm1par[18] * (arr_eff[:, XP] + arr_eff[:, XI])
                )
            elif component == 'totalN':
                adv_eff[:, idx] = (
                    arr_eff[:, SNH]
                    + arr_eff[:, SND]
                    + arr_eff[:, XND]
                    + asm1par[17] * (arr_eff[:, XBH] + arr_eff[:, XBA])
                    + asm1par[18] * (arr_eff[:, XP] + arr_eff[:, XI])
                    + arr_eff[:, SNO]
                )
            elif component == 'COD':
                adv_eff[:, idx] = (
                    arr_eff[:, SS]
                    + arr_eff[:, SI]
                    + arr_eff[:, XS]
                    + arr_eff[:, XI]
                    + arr_eff[:, XBH]
                    + arr_eff[:, XBA]
                    + arr_eff[:, XP]
                )
            elif component == 'BOD5':
                adv_eff[:, idx] = 0.65 * (
                    arr_eff[:, SS] + arr_eff[:, XS] + (1 - asm1par[16]) * (arr_eff[:, XBH] + arr_eff[:, XBA])
                )
            elif component == 'BOD5e':
                adv_eff[:, idx] = 0.25 * (
                    arr_eff[:, SS] + arr_eff[:, XS] + (1 - asm1par[16]) * (arr_eff[:, XBH] + arr_eff[:, XBA])
                )
            elif component == 'X_TSS':
                adv_eff[:, idx] = 0.75 * (
                    arr_eff[:, XS] + arr_eff[:, XP] + arr_eff[:, XI] + arr_eff[:, XBH] + arr_eff[:, XBA]
                )
            else:
                err = f"Component '{component}' not supported"
                raise ValueError(err)

        return adv_eff

    def iqi(self, y_in):
        """Returns the influent quality index (IQI)

        Parameters
        ----------
        y_in: np.ndarray(21) | np.ndarray(n, 21)
            Array containing the values of the 21 components (13 ASM1 components, TSS, Q, T and 5 dummy states)

        Returns
        -------
        iqi: int | float | np.ndarray
            the value of the influent quality index of the stream
        """

        y_in = self._reshape_if_1d(y_in)

        adv_quant = self.advanced_quantities(y_in, ('kjeldahlN', 'totalN', 'COD', 'BOD5', 'X_TSS'))
        iqi = (
            (
                self.pp_par[BSS] * y_in[:, TSS]
                + self.pp_par[BCOD] * adv_quant[:, 2]
                + self.pp_par[BNKJ] * adv_quant[:, 0]
                + self.pp_par[BNO] * y_in[:, SNO]
                + self.pp_par[BBOD5] * adv_quant[:, 3]
            )
            * y_in[:, Q]
            / 1000
        )

        return iqi

    def eqi(self, ys_of, y_plant_bp, y_as_bp_c_eff):
        """
        Returns the effluent quality index (EQI)

        Parameters
        ----------
        ys_of: np.ndarray(21) | np.ndarray(n, 21)
            Array containing the values of the 21 components (13 ASM1 components, TSS, Q, T and 5 dummy states)
            after the fifth ASM reactor
        y_plant_bp: np.ndarray(21) | np.ndarray(n, 21)
            Array containing the values of the 21 components (13 ASM1 components, TSS, Q, T and 5 dummy states)
            after the plant bypass
        y_as_bp_c_eff: np.ndarray(21) | np.ndarray(n, 21)
            Array containing the values of the 21 components (13 ASM1 components, TSS, Q, T and 5 dummy states)
            after the ASM bypass

        Returns
        -------
        eqi: int | float | np.ndarray
            the value of the effluent quality index of the stream
        """

        ys_of = self._reshape_if_1d(ys_of)
        y_plant_bp = self._reshape_if_1d(y_plant_bp)
        y_as_bp_c_eff = self._reshape_if_1d(y_as_bp_c_eff)

        y_out5_aq = self.advanced_quantities(ys_of, ('kjeldahlN', 'totalN', 'COD', 'BOD5e', 'X_TSS'))
        y_p_bp_aq = self.advanced_quantities(y_plant_bp, ('kjeldahlN', 'totalN', 'COD', 'BOD5', 'X_TSS'))
        y_bp_as_aq = self.advanced_quantities(y_as_bp_c_eff, ('kjeldahlN', 'totalN', 'COD', 'BOD5', 'X_TSS'))

        qe = ys_of[:, Q] + y_plant_bp[:, Q] + y_as_bp_c_eff[:, Q]
        tsse = (
            ys_of[:, TSS] * ys_of[:, Q]
            + y_plant_bp[:, TSS] * y_plant_bp[:, Q]
            + y_as_bp_c_eff[:, TSS] * y_as_bp_c_eff[:, Q]
        ) / qe
        cod = (
            y_out5_aq[:, 2] * ys_of[:, Q] + y_p_bp_aq[:, 2] * y_plant_bp[:, Q] + y_bp_as_aq[:, 2] * y_as_bp_c_eff[:, Q]
        ) / qe
        nkje = (
            y_out5_aq[:, 0] * ys_of[:, Q] + y_p_bp_aq[:, 0] * y_plant_bp[:, Q] + y_bp_as_aq[:, 0] * y_as_bp_c_eff[:, Q]
        ) / qe
        snoe = (
            ys_of[:, SNO] * ys_of[:, Q]
            + y_plant_bp[:, SNO] * y_plant_bp[:, Q]
            + y_as_bp_c_eff[:, SNO] * y_as_bp_c_eff[:, Q]
        ) / qe
        bod5e = (
            y_out5_aq[:, 3] * ys_of[:, Q] + y_p_bp_aq[:, 3] * y_plant_bp[:, Q] + y_bp_as_aq[:, 3] * y_as_bp_c_eff[:, Q]
        ) / qe

        eqi = (
            (
                self.pp_par[BSS] * tsse
                + self.pp_par[BCOD] * cod
                + self.pp_par[BNKJ] * nkje
                + self.pp_par[BNO] * snoe
                + self.pp_par[BBOD5] * bod5e
            )
            * qe
            / 1000
        )
        return eqi

    def tss_mass(self, y_out, vol):
        """
        Calculates the TSS mass of a reactor.

        Parameters
        ----------
        y_out : np.ndarray
            The effluent of the reactor
        vol : np.ndarray
            The volume of the reactor / m^3

        Returns
        -------
        np.ndarray
            The TSS mass / kg
        """
        y_out = self._reshape_if_1d(y_out)

        tss_mass = y_out[:, TSS] * vol / 1000  # kg

        return tss_mass

    def tss_flow(self, y_out):
        """
        Calculates the TSS flow out of a reactor.

        Parameters
        ----------
        y_out : np.ndarray
            The effluent of the reactor

        Returns
        -------
        np.ndarray
            The TSS flow / kg/d
        """
        y_out = self._reshape_if_1d(y_out)
        tss_flow = sum(y_out[:, TSS] * y_out[:, Q]) / 1000  # kg/d

        return tss_flow

    def tss_mass_bsm2(
        self,
        yp_of,
        yp_uf,
        yp_internal,
        y_out1,
        y_out2,
        y_out3,
        y_out4,
        y_out5,
        ys_tss_internal,
        yd_out,
        yst_out,
        yst_vol,
    ):
        """
        Calculates the sludge production of the BSM2 plant setup

        Parameters
        ----------
        yp_of : np.ndarray
            primary clarifier overflow (effluent) concentrations of the 21 components
            (13 ASM1 components, TSS, Q, T and 5 dummy states)
        yp_uf : np.ndarray
            primary clarifier underflow (sludge) concentrations of the 21 components
            (13 ASM1 components, TSS, Q, T and 5 dummy states)
        yp_internal : np.ndarray
            primary clarifier internal (basically influent) concentrations of the 21 components
            (13 ASM1 components, TSS, Q, T and 5 dummy states)
            Only for evaluation purposes
        y_out1 : np.ndarray
            concentrations of the 21 components after the first ASM reactor
        y_out2 : np.ndarray
            concentrations of the 21 components after the second ASM reactor
        y_out3 : np.ndarray
            concentrations of the 21 components after the third ASM reactor
        y_out4 : np.ndarray
            concentrations of the 21 components after the fourth ASM reactor
        y_out5 : np.ndarray
            concentrations of the 21 components after the fifth ASM reactor
        ys_tss_internal: np.ndarray
            TSS concentrations of the internals of the settler
        yd_out : np.ndarray
            concentrations of the 51 components and gas phase parameters after the digester
        yst_out : np.ndarray
            concentrations of the 21 components in the effluent of the storage tank
        yst_vol : np.ndarray
            volume of the storage tank

        Returns
        -------
        np.ndarray
            sludge production in kg/d
        """

        # reshape if 1D for all input streams
        yp_of = self._reshape_if_1d(yp_of)
        yp_uf = self._reshape_if_1d(yp_uf)
        yp_internal = self._reshape_if_1d(yp_internal)
        y_out1 = self._reshape_if_1d(y_out1)
        y_out2 = self._reshape_if_1d(y_out2)
        y_out3 = self._reshape_if_1d(y_out3)
        y_out4 = self._reshape_if_1d(y_out4)
        y_out5 = self._reshape_if_1d(y_out5)
        ys_tss_internal = self._reshape_if_1d(ys_tss_internal)
        yd_out = self._reshape_if_1d(yd_out)
        yst_out = self._reshape_if_1d(yst_out)

        yst_vol = self._reshape_if_float(yst_vol)

        m_tss_yp_internal = self.tss_mass(yp_internal, primclarinit.VOL_P)
        m_tss_y_out1 = self.tss_mass(y_out1, asm1init.VOL1)
        m_tss_y_out2 = self.tss_mass(y_out2, asm1init.VOL2)
        m_tss_y_out3 = self.tss_mass(y_out3, asm1init.VOL3)
        m_tss_y_out4 = self.tss_mass(y_out4, asm1init.VOL4)
        m_tss_y_out5 = self.tss_mass(y_out5, asm1init.VOL5)
        m_tss_asm1 = m_tss_y_out1 + m_tss_y_out2 + m_tss_y_out3 + m_tss_y_out4 + m_tss_y_out5

        ys_vol = settler1dinit.DIM[0] * settler1dinit.DIM[1]  # assumption: all layers have the same volume
        m_tss_ys_internal = np.sum(ys_tss_internal, axis=1) / settler1dinit.LAYER[1] * ys_vol / 1000  # kg

        m_tss_yd_out = self.tss_mass(yd_out, adm1init.V_LIQ)

        m_tss_yst_out = self.tss_mass(yst_out, yst_vol[0])

        tss_mass = m_tss_yp_internal + m_tss_asm1 + m_tss_ys_internal + m_tss_yd_out + m_tss_yst_out  # + e_load_ydw_s

        tss_mass = self._reshape_if_1_element(tss_mass)

        return tss_mass

    @staticmethod
    def added_carbon_mass(carb, concentration):
        """
        Calculates the added carbon mass.

        Parameters
        ----------
        carb : float | np.ndarray
            The carbon flow added to the system / m^3/d
        concentration : np.ndarray
            The concentration of the carbon flow / mgCOD/L

        Returns
        -------
        np.ndarray
            The added carbon mass / kgCOD/d
        """
        # if carb is a np.ndarray, sum the rows
        if isinstance(carb, np.ndarray) and carb.ndim == 1:
            carb = np.sum(carb)

        carbon_mass = carb * concentration / 1000

        return carbon_mass

    def gas_production(self, yd_out, t_op, p_atm=1.0130):
        """
        Calculates the gas production of the digester

        Parameters
        ----------
        yd_out : np.ndarray
            concentrations of 51 ADM1 components and
            gas phase parameters after the digester
            [S_su, S_aa, S_fa, S_va, S_bu, S_pro, S_ac, S_h2, S_ch4, S_IC, S_IN, S_I, X_xc,
             X_ch, X_pr, X_li, X_su, X_aa, X_fa, X_c4, X_pro, X_ac, X_h2, X_I, S_cat, S_an,
             Q_D, T_D, S_D1_D, S_D2_D, S_D3_D, X_D4_D, X_D5_D, pH, S_H_ion, S_hva, S_hbu,
             S_hpro, S_hac, S_hco3, S_CO2, S_nh3, S_NH4+, S_gas_h2, S_gas_ch4, S_gas_co2,
             p_gas_h2, p_gas_ch4, p_gas_co2, P_gas, q_gas]
        p_atm : float
            The atmospheric pressure / bar
        t_op : np.ndarray
            The operating temperature / K

        Returns
        -------
        np.ndarray
            methane production / kg/d
        np.ndarray
            hydrogen production / kg/d
        np.ndarray
            carbon dioxide production / kg/d
        np.ndarray
            total gas flow rate / m^3/d
        """
        r = 0.0831  # kJ/(mol*K)
        yd_out = self._reshape_if_1d(yd_out)
        # bar/bar * bar * g/mol / (kJ/mol) * m^3/d = kg/d
        ch4 = yd_out[:, 47] / yd_out[:, 49] * p_atm * 16 / (r * t_op) * yd_out[:, 50]
        h2 = yd_out[:, 46] / yd_out[:, 49] * p_atm * 2 / (r * t_op) * yd_out[:, 50]
        co2 = yd_out[:, 48] / yd_out[:, 49] * p_atm * 44 / (r * t_op) * yd_out[:, 50]
        q_gas = yd_out[:, 50]
        ch4 = self._reshape_if_1_element(ch4)
        h2 = self._reshape_if_1_element(h2)
        co2 = self._reshape_if_1_element(co2)
        q_gas = self._reshape_if_1_element(q_gas)
        return ch4, h2, co2, q_gas

    def heat_demand_step(self, y_in, t_op):
        """
        Calculates the heating demand of the sludge flow

        Parameters
        ----------
        y_in : np.ndarray(21)
            concentrations of the 21 standard components (13 ASM1 components, TSS, Q, T and 5 dummy states)
            [SI, SS, XI, XS, XBH, XBA, XP, SO, SNO, SNH, SND, XND, SALK, TSS, Q, TEMP,
             SD1, SD2, SD3, XD4, XD5]
        t_op : np.ndarray
            The operating temperature of the reactor
        Returns
        -------
        np.ndarray
            The heating demand / kW
        """
        rho = H2O.rho_l  # kg/m^3 (density of water)
        cp = H2O.cp_l  # kJ/kg*K (specific heat capacity of water)
        y_in = self._reshape_if_1d(y_in)
        flow = y_in[:, 14]
        t = t_op - (y_in[:, 15] + 273.15)
        heat_demand = flow / 86400 * rho * cp * t  # m^3/d / s/d * kg/m^3 * kJ/kg*K * K = kW
        return heat_demand

    @staticmethod
    def oci(pe, ae, me, tss, cm, he, mp):
        """
        Calculates the operational cost index of the plant

        Parameters
        ----------
        pe : float
            The pumping energy of the plant / kWh/d
        ae : float
            The aeration energy of the plant / kWh/d
        me : float
            The mixing energy of the plant / kWh/d
        tss : float
            The total suspended solids production of the plant / kg/d
        cm : float
            The added carbon mass of the plant / kg/d
        he : float
            The heating demand of the plant / kWh/d
        mp : float
            The methane production of the plant / kg/d

        Returns
        -------
        float
            The operational cost index of the plant
        """
        tss_cost = 3 * tss
        ae_cost = ae
        me_cost = me
        pe_cost = pe
        cm_cost = 3 * cm
        he_cost = max(0.0, he - 7 * mp)
        mp_income = 6 * mp

        return tss_cost + ae_cost + me_cost + pe_cost + cm_cost + he_cost - mp_income

    @staticmethod
    def _reshape_if_1d(arr):
        """
<<<<<<< HEAD
        Reshapes the array to 2D if it is 1D.

        Parameters
        ----------
        arr : np.ndarray
            Array to be reshaped.
            Can be of shape (n,) or (m,n)

        Returns
        -------
        np.ndarray
            Reshaped array of shape (1,n) or (m,n)
        """
        if arr.ndim == 1:
            arr = arr.reshape(1, -1)

        return arr

    @staticmethod
    def _reshape_if_float(fl):
        """
        Reshapes a float to a 1D numpy array

        Parameters
        ----------
        fl : int | float | np.ndarray
            value to be reshaped

        Returns
        -------
        np.ndarray
            Reshaped value
        """
        if isinstance(fl, int | float):
            fl = np.array([fl])

        return fl

    @staticmethod
    def _reshape_if_1_element(arr):
        """
        Reshapes the array to float if it is 1 element.
        """
        if arr.size == 1:
            arr = arr[0]

        return arr
=======
        Calculates the air flow rate in each reactor compartment.

        Parameters
        ----------
        kla : float
            KLa values of each reactor compartment [1/d].
        temp : float
            Temperature in each reactor compartment [°C].
        vol : float
            Volume of each reactor compartment [m³].
        h : float
            Height of each reactor compartment [m].

        Returns
        -------
        air_flow : float
            Air flow rate in each reactor compartment [m³/d].
        """
        f_s_st = 1  # salinity aeration factor
        kla_20 = kla * 1.024 ** (20 - temp)
        beta_st = 1  # salinity saturation factor
        c_s_20 = 9.09  # mg/l from DIN EN ISO 5814
        alpha = 0.75
        ssote = 6.5  # %/m from DWA-M 229-1
        sotr = (vol * f_s_st * kla_20 * beta_st * c_s_20) / 1000 / alpha
        #       m³           * 1/d              * gO2/m³  / g/kg = kgO2/d
        oxygen_conc = 0.3  # kg/m³ in air
        air_flow = (100 * sotr) / (h * oxygen_conc * ssote)
        #            %  * kgO2/d/ (m * kg/m³       * %/m   = m³/d
        return air_flow
>>>>>>> f097ae8a
<|MERGE_RESOLUTION|>--- conflicted
+++ resolved
@@ -36,34 +36,23 @@
 
 
 class PlantPerformance:
-<<<<<<< HEAD
-    def __init__(self, pp_par):
-        """
-        Creates a PlantPerformance object.
-
-        Parameters
-        ----------
-        pp_par : np.ndarray
-            Plant performance parameters
-            [TOTALCODEMAX, TOTALNEMAX, SNHEMAX, TSSEMAX, BOD5EMAX, BSS, BCOD,
-            BNKJ, BNO, BBOD5, PF_QINTR, PF_QR, PF_QW, PF_QPU, PF_QTU, PF_QDO, ME_AD_UNIT]
-        """
-        self.pp_par = pp_par
-=======
     """
     Creates a PlantPerformance object.
+
+    Parameters
+    ----------
+    pp_par : np.ndarray
+        Plant performance parameters. \n
+        [TOTALCODEMAX, TOTALNEMAX, SNHEMAX, TSSEMAX, BOD5EMAX, BSS, BCOD,
+        BNKJ, BNO, BBOD5, PF_QINTR, PF_QR, PF_QW, PF_QPU, PF_QTU, PF_QDO, ME_AD_UNIT]
     """
->>>>>>> f097ae8a
-
-    @staticmethod
-<<<<<<< HEAD
+    def __init__(self, pp_par):
+        self.pp_par = pp_par
+
+    @staticmethod
     def aerationenergy_step(kla, vol, sosat):
-        """Returns the aeration energy of the plant during the evaluation time
-=======
-    def aerationenergy(kla, vol, sosat, sampleinterval, evaltime):
         """
         Returns the aeration energy of the plant during the evaluation time.
->>>>>>> f097ae8a
 
         Parameters
         ----------
@@ -72,64 +61,33 @@
         vol : np.ndarray
             Volume of each reactor compartment.
         sosat : np.ndarray
-<<<<<<< HEAD
-            Saturation concentration of Oxygen in each reactor compartment
-
-        Returns
-        -------
-        float
-            Float value of the aeration energy during the evaluation time in kW
-=======
             Saturation concentration of oxygen in each reactor compartment.
-        sampleinterval : int or float
-            Time step of the evaluation time [days].
-        evaltime : np.ndarray
-            Starting and end point of the evaluation time [days].
-
-        Returns
-        -------
-        ae : float
-            Float value of the aeration energy during the evaluation time [kWh/d].
->>>>>>> f097ae8a
+
+        Returns
+        -------
+        aerationenergy : float
+            Float value of the aeration energy during the evaluation time [kW].
         """
 
         aerationenergy = sum(sosat * vol * kla) / (1.8 * 1000) / 24
         return aerationenergy
 
     @staticmethod
-<<<<<<< HEAD
     def pumpingenergy_step(flows, pumpfactor):
-        """Returns the pumping energy of the plant during the evaluation time
-=======
-    def pumpingenergy(flows, pumpfactor, sampleinterval, evaltime):
         """
         Returns the pumping energy of the plant during the evaluation time.
->>>>>>> f097ae8a
 
         Parameters
         ----------
         flows : np.ndarray
             Values of Qintr, Qr and Qw at every time step of the evaluation time.
         pumpfactor : np.ndarray
-<<<<<<< HEAD
-            Weighting factor of each flow
-
-        Returns
-        -------
-        float
-            Float value of the mixing energy during the evaluation time in kW
-=======
             Weighting factor of each flow.
-        sampleinterval : int or float
-            Time step of the evaluation time [days].
-        evaltime : np.ndarray
-            Starting and end point of the evaluation time [days].
 
         Returns
         -------
         pe : float
-            Float value of the mixing energy during the evaluation time [kWh/d].
->>>>>>> f097ae8a
+            Float value of the mixing energy during the evaluation time [kW].
         """
 
         # sum of relevant flows * their pumpfactors in kWh/d, divided by 24 to get kW
@@ -137,90 +95,48 @@
         return pe
 
     @staticmethod
-<<<<<<< HEAD
     def mixingenergy_step(kla, vol, me_ad):
-        """Returns the mixing energy of the plant during the evaluation time
-=======
-    def mixingenergy(kla, vol, sampleinterval, evaltime):
         """
         Returns the mixing energy of the plant during the evaluation time.
->>>>>>> f097ae8a
 
         Parameters
         ----------
         kla : np.ndarray
             KLa values of all reactor compartments at every time step of the evaluation time.
         vol : np.ndarray
-<<<<<<< HEAD
-            Volume of each reactor compartment, including the AD unit
+            Volume of each reactor compartment, including the AD unit.
         me_ad : float
-            Mixing energy factor for the AD unit in kW/m3
-        Returns
-        -------
-        float
-            Float value of the aeration energy during the evaluation time in kW
-=======
-            Volume of each reactor compartment.
-        sampleinterval : int or float
-            Time step of the evaluation time [days].
-        evaltime : np.ndarray
-            Starting and end point of the evaluation time [days].
+            Mixing energy factor for the AD unit [kW/m³].
 
         Returns
         -------
         me : float
-            Float value of the aeration energy during the evaluation time [kWh/d].
->>>>>>> f097ae8a
-        """
+            Float value of the aeration energy during the evaluation time [kW].
+        """
+
         lim = 20
         me_asm = 0.005 * sum((kla[i] < lim) * vol[i] for i in range(len(kla)))
         me_adm = me_ad * vol[5]
         me = me_asm + me_adm
         return me
 
-<<<<<<< HEAD
     def violation_step(self, arr_eff, limit):
-        """Returns the time in days and percentage of time in which a certain component is over the limit value during
-        the evaluation time
+        """
+        Returns the time in days and percentage of time in which a certain component is over the limit value
+        during the evaluation time.
 
         Parameters
         ----------
         arr_eff: np.ndarray
-            Concentration of the component in the effluent at every time step of the evaluation time
+            Concentration of the component in the effluent at every time step of the evaluation time.
         limit: int or float
-            limit value of the component. Must have the same unit as the component
-
-        Returns
-        -------
-        np.ndarray
-            Array containing the time in days and a boolean if a certain component
-            is over the limit value during the evaluation time
-=======
-    # TODO: Make the function also callable from within the simulation loop (i.e. only for one timestep).
-    # Currently, it is only callable after the simulation.
-    @staticmethod
-    def violation(arr_eff, limit, sampleinterval, evaltime):
-        """
-        Returns the time in days and percentage of time in which a certain component is over the limit value during
-        the evaluation time.
-
-        Parameters
-        ----------
-        arr_eff : np.ndarray
-            Concentration of the component in the effluent at every time step of the evaluation time.
-        limit : int or float
-            Limit value of the component.
-        sampleinterval : int or float
-            Time step of the evaluation time [days].
-        evaltime : np.ndarray
-            Starting and end point of the evaluation time [days].
-
-        Returns
-        -------
-        violationvalues : np.ndarray(2)
-            Array containing the time [days] and percentage of time in which
-            a certain component is over the limit value during the evaluation time.
->>>>>>> f097ae8a
+            Limit value of the component. Must have the same unit as the component.
+
+        Returns
+        -------
+        violationvalues : np.ndarray
+            Array containing the time [days] and a boolean if a certain component
+            is over the limit value during the evaluation time.
         """
         arr_eff = self._reshape_if_float(arr_eff)
         # True if the component is over the limit value:
@@ -242,24 +158,18 @@
 
         Parameters
         ----------
-<<<<<<< HEAD
         arr_eff : np.ndarray((,21) | (n, 21))
-            Array in ASM1 format
+            Array in ASM1 format.
         components : List[str] (optional)
-            List of components to be calculated. Defaults to ['kjeldahlN', 'totalN', 'COD', 'BOD5e', 'X_TSS']
-=======
-        arr_eff : np.ndarray((21, n))
-            Array in ASM1 format.
-        components : Tuple[str] (optional)
-            Tuple of components to be calculated.  
-            Defaults to (`kjeldahlN`, `totalN`, `COD`, `BOD5`).
-
+            List of components to be calculated.  
+            Defaults to ['kjeldahlN', 'totalN', 'COD', 'BOD5e', 'X_TSS']
+        
         Returns
         -------
         adv_eff : np.ndarray
             Advanced quantities of the effluent.
->>>>>>> f097ae8a
-        """
+        """
+
         arr_eff = self._reshape_if_1d(arr_eff)
         adv_eff = np.zeros((arr_eff.shape[0], len(components)))
 
@@ -310,17 +220,19 @@
         return adv_eff
 
     def iqi(self, y_in):
-        """Returns the influent quality index (IQI)
-
-        Parameters
-        ----------
-        y_in: np.ndarray(21) | np.ndarray(n, 21)
-            Array containing the values of the 21 components (13 ASM1 components, TSS, Q, T and 5 dummy states)
-
-        Returns
-        -------
-        iqi: int | float | np.ndarray
-            the value of the influent quality index of the stream
+        """
+        Returns the influent quality index (IQI).
+
+        Parameters
+        ----------
+        y_in : np.ndarray(21) or np.ndarray(n, 21)
+            Array containing the values of the 21 components  
+            (13 ASM1 components, TSS, Q, T and 5 dummy states).
+
+        Returns
+        -------
+        iqi : int or float or np.ndarray
+            The value of the influent quality index of the stream.
         """
 
         y_in = self._reshape_if_1d(y_in)
@@ -342,24 +254,24 @@
 
     def eqi(self, ys_of, y_plant_bp, y_as_bp_c_eff):
         """
-        Returns the effluent quality index (EQI)
-
-        Parameters
-        ----------
-        ys_of: np.ndarray(21) | np.ndarray(n, 21)
+        Returns the effluent quality index (EQI).
+
+        Parameters
+        ----------
+        ys_of : np.ndarray(21) or np.ndarray(n, 21)
             Array containing the values of the 21 components (13 ASM1 components, TSS, Q, T and 5 dummy states)
-            after the fifth ASM reactor
-        y_plant_bp: np.ndarray(21) | np.ndarray(n, 21)
+            after the fifth ASM reactor.
+        y_plant_bp : np.ndarray(21) or np.ndarray(n, 21)
             Array containing the values of the 21 components (13 ASM1 components, TSS, Q, T and 5 dummy states)
-            after the plant bypass
-        y_as_bp_c_eff: np.ndarray(21) | np.ndarray(n, 21)
+            after the plant bypass.
+        y_as_bp_c_eff : np.ndarray(21) or np.ndarray(n, 21)
             Array containing the values of the 21 components (13 ASM1 components, TSS, Q, T and 5 dummy states)
-            after the ASM bypass
-
-        Returns
-        -------
-        eqi: int | float | np.ndarray
-            the value of the effluent quality index of the stream
+            after the ASM bypass.
+
+        Returns
+        -------
+        eqi : int or float or np.ndarray
+            The value of the effluent quality index of the stream.
         """
 
         ys_of = self._reshape_if_1d(ys_of)
@@ -411,14 +323,14 @@
         Parameters
         ----------
         y_out : np.ndarray
-            The effluent of the reactor
+            The effluent of the reactor.
         vol : np.ndarray
-            The volume of the reactor / m^3
-
-        Returns
-        -------
-        np.ndarray
-            The TSS mass / kg
+            The volume of the reactor [m³].
+
+        Returns
+        -------
+        tss_mass : np.ndarray
+            The TSS mass [kg].
         """
         y_out = self._reshape_if_1d(y_out)
 
@@ -433,13 +345,14 @@
         Parameters
         ----------
         y_out : np.ndarray
-            The effluent of the reactor
-
-        Returns
-        -------
-        np.ndarray
-            The TSS flow / kg/d
-        """
+            The effluent of the reactor.
+
+        Returns
+        -------
+        tss_flow : np.ndarray
+            The TSS flow [kg/d].
+        """
+
         y_out = self._reshape_if_1d(y_out)
         tss_flow = sum(y_out[:, TSS] * y_out[:, Q]) / 1000  # kg/d
 
@@ -461,43 +374,43 @@
         yst_vol,
     ):
         """
-        Calculates the sludge production of the BSM2 plant setup
+        Calculates the sludge production of the BSM2 plant setup.
 
         Parameters
         ----------
         yp_of : np.ndarray
-            primary clarifier overflow (effluent) concentrations of the 21 components
-            (13 ASM1 components, TSS, Q, T and 5 dummy states)
+            Primary clarifier overflow (effluent) concentrations of the 21 components  
+            (13 ASM1 components, TSS, Q, T and 5 dummy states).
         yp_uf : np.ndarray
-            primary clarifier underflow (sludge) concentrations of the 21 components
-            (13 ASM1 components, TSS, Q, T and 5 dummy states)
+            Primary clarifier underflow (sludge) concentrations of the 21 components  
+            (13 ASM1 components, TSS, Q, T and 5 dummy states).
         yp_internal : np.ndarray
-            primary clarifier internal (basically influent) concentrations of the 21 components
-            (13 ASM1 components, TSS, Q, T and 5 dummy states)
-            Only for evaluation purposes
+            Primary clarifier internal (basically influent) concentrations of the 21 components  
+            (13 ASM1 components, TSS, Q, T and 5 dummy states).
+            Only for evaluation purposes.
         y_out1 : np.ndarray
-            concentrations of the 21 components after the first ASM reactor
+            Concentrations of the 21 components after the first ASM reactor.
         y_out2 : np.ndarray
-            concentrations of the 21 components after the second ASM reactor
+            Concentrations of the 21 components after the second ASM reactor.
         y_out3 : np.ndarray
-            concentrations of the 21 components after the third ASM reactor
+            Concentrations of the 21 components after the third ASM reactor.
         y_out4 : np.ndarray
-            concentrations of the 21 components after the fourth ASM reactor
+            Concentrations of the 21 components after the fourth ASM reactor.
         y_out5 : np.ndarray
-            concentrations of the 21 components after the fifth ASM reactor
+            Concentrations of the 21 components after the fifth ASM reactor.
         ys_tss_internal: np.ndarray
-            TSS concentrations of the internals of the settler
+            TSS concentrations of the internals of the settler.
         yd_out : np.ndarray
-            concentrations of the 51 components and gas phase parameters after the digester
+            Concentrations of the 51 components and gas phase parameters after the digester.
         yst_out : np.ndarray
-            concentrations of the 21 components in the effluent of the storage tank
+            Concentrations of the 21 components in the effluent of the storage tank.
         yst_vol : np.ndarray
-            volume of the storage tank
-
-        Returns
-        -------
-        np.ndarray
-            sludge production in kg/d
+            Volume of the storage tank.
+
+        Returns
+        -------
+        tss_mass = np.ndarray
+            Sludge production [kg/d].
         """
 
         # reshape if 1D for all input streams
@@ -543,16 +456,17 @@
 
         Parameters
         ----------
-        carb : float | np.ndarray
-            The carbon flow added to the system / m^3/d
+        carb : float or np.ndarray
+            The carbon flow added to the system [m³/d].
         concentration : np.ndarray
-            The concentration of the carbon flow / mgCOD/L
-
-        Returns
-        -------
-        np.ndarray
-            The added carbon mass / kgCOD/d
-        """
+            The concentration of the carbon flow [mgCOD/L].
+
+        Returns
+        -------
+        carbon_mass : np.ndarray
+            The added carbon mass [kgCOD/d].
+        """
+
         # if carb is a np.ndarray, sum the rows
         if isinstance(carb, np.ndarray) and carb.ndim == 1:
             carb = np.sum(carb)
@@ -563,34 +477,34 @@
 
     def gas_production(self, yd_out, t_op, p_atm=1.0130):
         """
-        Calculates the gas production of the digester
+        Calculates the gas production of the digester.
 
         Parameters
         ----------
         yd_out : np.ndarray
-            concentrations of 51 ADM1 components and
-            gas phase parameters after the digester
+            Concentrations of 51 ADM1 components and gas phase parameters after the digester. \n
             [S_su, S_aa, S_fa, S_va, S_bu, S_pro, S_ac, S_h2, S_ch4, S_IC, S_IN, S_I, X_xc,
-             X_ch, X_pr, X_li, X_su, X_aa, X_fa, X_c4, X_pro, X_ac, X_h2, X_I, S_cat, S_an,
-             Q_D, T_D, S_D1_D, S_D2_D, S_D3_D, X_D4_D, X_D5_D, pH, S_H_ion, S_hva, S_hbu,
-             S_hpro, S_hac, S_hco3, S_CO2, S_nh3, S_NH4+, S_gas_h2, S_gas_ch4, S_gas_co2,
-             p_gas_h2, p_gas_ch4, p_gas_co2, P_gas, q_gas]
+            X_ch, X_pr, X_li, X_su, X_aa, X_fa, X_c4, X_pro, X_ac, X_h2, X_I, S_cat, S_an,
+            Q_D, T_D, S_D1_D, S_D2_D, S_D3_D, X_D4_D, X_D5_D, pH, S_H_ion, S_hva, S_hbu,
+            S_hpro, S_hac, S_hco3, S_CO2, S_nh3, S_NH4+, S_gas_h2, S_gas_ch4, S_gas_co2,
+            p_gas_h2, p_gas_ch4, p_gas_co2, P_gas, q_gas]
         p_atm : float
-            The atmospheric pressure / bar
+            The atmospheric pressure [bar].
         t_op : np.ndarray
-            The operating temperature / K
-
-        Returns
-        -------
-        np.ndarray
-            methane production / kg/d
-        np.ndarray
-            hydrogen production / kg/d
-        np.ndarray
-            carbon dioxide production / kg/d
-        np.ndarray
-            total gas flow rate / m^3/d
-        """
+            The operating temperature [K].
+
+        Returns
+        -------
+        ch4 : np.ndarray
+            Methane production [kg/d].
+        h2 : np.ndarray
+            Hydrogen production [kg/d].
+        co2 : np.ndarray
+            Carbon dioxide production [kg/d].
+        q_gas : np.ndarray
+            Total gas flow rate [m³/d].
+        """
+
         r = 0.0831  # kJ/(mol*K)
         yd_out = self._reshape_if_1d(yd_out)
         # bar/bar * bar * g/mol / (kJ/mol) * m^3/d = kg/d
@@ -606,20 +520,22 @@
 
     def heat_demand_step(self, y_in, t_op):
         """
-        Calculates the heating demand of the sludge flow
+        Calculates the heating demand of the sludge flow.
 
         Parameters
         ----------
         y_in : np.ndarray(21)
-            concentrations of the 21 standard components (13 ASM1 components, TSS, Q, T and 5 dummy states)
+            Concentrations of the 21 standard components  
+            (13 ASM1 components, TSS, Q, T and 5 dummy states). \n
             [SI, SS, XI, XS, XBH, XBA, XP, SO, SNO, SNH, SND, XND, SALK, TSS, Q, TEMP,
-             SD1, SD2, SD3, XD4, XD5]
+            SD1, SD2, SD3, XD4, XD5]
         t_op : np.ndarray
-            The operating temperature of the reactor
-        Returns
-        -------
-        np.ndarray
-            The heating demand / kW
+            The operating temperature of the reactor.
+
+        Returns
+        -------
+        heat_demand : np.ndarray
+            The heating demand [kW].
         """
         rho = H2O.rho_l  # kg/m^3 (density of water)
         cp = H2O.cp_l  # kJ/kg*K (specific heat capacity of water)
@@ -632,29 +548,29 @@
     @staticmethod
     def oci(pe, ae, me, tss, cm, he, mp):
         """
-        Calculates the operational cost index of the plant
+        Calculates the operational cost index of the plant.
 
         Parameters
         ----------
         pe : float
-            The pumping energy of the plant / kWh/d
+            The pumping energy of the plant [kWh/d].
         ae : float
-            The aeration energy of the plant / kWh/d
+            The aeration energy of the plant [kWh/d].
         me : float
-            The mixing energy of the plant / kWh/d
+            The mixing energy of the plant [kWh/d].
         tss : float
-            The total suspended solids production of the plant / kg/d
+            The total suspended solids production of the plant [kg/d].
         cm : float
-            The added carbon mass of the plant / kg/d
+            The added carbon mass of the plant [kg/d].
         he : float
-            The heating demand of the plant / kWh/d
+            The heating demand of the plant [kWh/d].
         mp : float
-            The methane production of the plant / kg/d
+            The methane production of the plant [kg/d].
 
         Returns
         -------
         float
-            The operational cost index of the plant
+            The operational cost index of the plant.
         """
         tss_cost = 3 * tss
         ae_cost = ae
@@ -669,7 +585,6 @@
     @staticmethod
     def _reshape_if_1d(arr):
         """
-<<<<<<< HEAD
         Reshapes the array to 2D if it is 1D.
 
         Parameters
@@ -716,36 +631,4 @@
         if arr.size == 1:
             arr = arr[0]
 
-        return arr
-=======
-        Calculates the air flow rate in each reactor compartment.
-
-        Parameters
-        ----------
-        kla : float
-            KLa values of each reactor compartment [1/d].
-        temp : float
-            Temperature in each reactor compartment [°C].
-        vol : float
-            Volume of each reactor compartment [m³].
-        h : float
-            Height of each reactor compartment [m].
-
-        Returns
-        -------
-        air_flow : float
-            Air flow rate in each reactor compartment [m³/d].
-        """
-        f_s_st = 1  # salinity aeration factor
-        kla_20 = kla * 1.024 ** (20 - temp)
-        beta_st = 1  # salinity saturation factor
-        c_s_20 = 9.09  # mg/l from DIN EN ISO 5814
-        alpha = 0.75
-        ssote = 6.5  # %/m from DWA-M 229-1
-        sotr = (vol * f_s_st * kla_20 * beta_st * c_s_20) / 1000 / alpha
-        #       m³           * 1/d              * gO2/m³  / g/kg = kgO2/d
-        oxygen_conc = 0.3  # kg/m³ in air
-        air_flow = (100 * sotr) / (h * oxygen_conc * ssote)
-        #            %  * kgO2/d/ (m * kg/m³       * %/m   = m³/d
-        return air_flow
->>>>>>> f097ae8a
+        return arr