--- conflicted
+++ resolved
@@ -30,42 +30,23 @@
     def energy_consumption(self, t_new, t_old, rho_h2o=997, cp_h2o=4182):
         """
         Energy needed to heat up the reactor from t_old to t_new.
-<<<<<<< HEAD
-
-        Parameters
-        ----------
-        t_new : float
-            The new temperature of the reactor.
-        t_old : float
-            The old temperature of the reactor.
-        rho_h2o : float
-            The density of water in kg/m3.
-        cp_h2o : float
-            The specific heat capacity of water in J/kgK.
-
-        Returns
-        -------
-        float
-            Energy needed to heat up the reactor [kWh].
-=======
         Returns the energy consumption of the reactor [kWh].
-
+        
         Parameters
         ----------
         t_new : int or float
-            Reactor temperature, after heat up process.
+            The new temperature of the reactor.
         t_old : int or float
-            Reactor temperature, before heat up process.
+            The old temperature of the reactor.
         rho_h2o : int or float
-            Density of water.
+            The density of water [kg/m³].
         cp_h2o : int or float
-            Specific heat capacity of water.
+            The specific heat capacity of water [J/kgK].
 
         Returns
         -------
         heat_in_kwh : int or float
-            Supplied heat for the reactor [kWh].
->>>>>>> f097ae8a
+            Energy needed to heat up the reactor [kWh].
         """
         vol_reactor = self.dim[0]
         # Q = mcΔT
@@ -80,35 +61,19 @@
 
         Parameters
         ----------
-<<<<<<< HEAD
-        heat_in_kwh : float
+        heat_in_kwh : int or float
             Energy needed to heat up the reactor [kWh].
-        t_old : float
+        t_old : int or float
             The old temperature of the reactor.
-        rho_h2o : float
-            The density of water in kg/m3.
-        cp_h2o : float
-            The specific heat capacity of water in J/kgK.
-
-        Returns
-        -------
-        float
-            The new temperature of the reactor.
-=======
-        heat_in_kwh : int or float
-            Supplied heat for the reactor [kWh].
-        t_old : int or float
-            Reactor temperature, before heat up process.
         rho_h2o : int or float
-            Density of water.
+            The density of water [kg/m³].
         cp_h2o : int or float
-            Specific heat capacity of water.
+            The specific heat capacity of water [J/kgK].
 
         Returns
         -------
         t_new : int or float
-            Reactor temperature, after heat up process.
->>>>>>> f097ae8a
+            The new temperature of the reactor.
         """
         vol_reactor = self.dim[0]
         t_new = t_old + (heat_in_kwh * 3600 * 1000) / (rho_h2o * vol_reactor * cp_h2o)
