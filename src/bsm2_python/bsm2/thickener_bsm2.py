--- conflicted
+++ resolved
@@ -19,18 +19,7 @@
 
 
 @jitclass(spec=[('t_par', float64[:])])
-<<<<<<< HEAD
 class Thickener(Module):
-    def __init__(self, t_par):
-        """
-        Calculates the overflow and underflow concentrations
-        from an 'ideal' thickener unit based on a fixed percentage of sludge in
-        the underflow flow. A defined amount of total solids are removed from
-        the water stream and goes into the sludge stream and the remaining will
-        leave with the water phase. Soluble concentrations are not affected.
-        Temperature is also handled ideally, i.e. T(out)=T(in).
-=======
-class Thickener:
     """
     Calculates the overflow and underflow concentrations
     from an 'ideal' thickener unit based on a fixed percentage of sludge in
@@ -51,7 +40,6 @@
         - X_BA2TSS: Ratio of autotrophic biomass to TSS.
         - X_P2TSS: Ratio of particulate phosphorus to TSS.
     """
->>>>>>> f097ae8a
 
     def __init__(self, t_par):
         
