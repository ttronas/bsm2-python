--- conflicted
+++ resolved
@@ -62,10 +62,7 @@
     return dyst
 
 
-<<<<<<< HEAD
 class Storage(Module):
-=======
-class Storage:
     """
     This implements a simple storage tank of variable volume with complete mix. No biological reactions.
     Dummy states are included. 
@@ -94,7 +91,6 @@
         If true, dummy states are activated, otherwise dummy states are not activated.
     """
 
->>>>>>> f097ae8a
     def __init__(self, volume, yst0, tempmodel, activate):
         
         self.curr_vol = yst0[VOL]
@@ -123,14 +119,10 @@
         Returns
         -------
         yst_out1 : np.ndarray
-<<<<<<< HEAD
-            Storage tank effluent concentrations of the 21 components (13 ASM1 components, TSS, Q, T and 5 dummy states)
-        curr_vol : float
-            Current volume of the storage tank
-=======
             Storage tank effluent concentrations of the 21 components  
             (13 ASM1 components, TSS, Q, T and 5 dummy states).
->>>>>>> f097ae8a
+        curr_vol : float
+            Current volume of the storage tank.
         """
         yst_in1 = np.zeros(22)
         yst_bp = np.zeros(21)  # bypass
