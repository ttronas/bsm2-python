--- conflicted
+++ resolved
@@ -230,15 +230,11 @@
     return y_in
 
 
-<<<<<<< HEAD
 class ASM1reactor(Module):
-=======
-class ASM1reactor:
-    """
-    <h3>ASM1 (Activated Sludge Model No. 1)</h3>
-    IAWQ AS Model No 1 with temperature dependencies of the kinetic parameters. 
-    In addition to the ASM1 states, TSS and dummy states are included. 
-    Temperature dependency for oxygen saturation concentration and KLa has 
+    """
+    IAWQ ASM1 (Activated Sludge Model No. 1) with temperature dependencies of the kinetic parameters.
+    In addition to the ASM1 states, TSS and dummy states are included.
+    Temperature dependency for oxygen saturation concentration and KLa has
     also been added in accordance with BSM2 documentation.
 
     Parameters
@@ -263,7 +259,6 @@
         If true, dummy states are activated, otherwise dummy states are not activated.
     """
     
->>>>>>> f097ae8a
     def __init__(
         self,
         kla: float,
@@ -286,14 +281,9 @@
         self.tempmodel = tempmodel
         self.activate = activate
 
-<<<<<<< HEAD
     def output(self, timestep: int | float, step: int | float, y_in: np.ndarray) -> np.ndarray:
-        """Returns the solved differential equations based on ASM1 model
-=======
-    def output(self, timestep: int | float, step: int | float, y_in: np.ndarray):
         """
         Returns the solved differential equations based on ASM1 model.
->>>>>>> f097ae8a
 
         Parameters
         ----------
