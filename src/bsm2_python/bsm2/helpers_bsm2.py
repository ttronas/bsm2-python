--- conflicted
+++ resolved
@@ -9,15 +9,11 @@
 
 
 @jitclass
-<<<<<<< HEAD
 class Combiner(Module):
-=======
-class Combiner:
     """
     Combines multiple arrays in ASM1 format into one array in ASM1 format.
     """
     
->>>>>>> f097ae8a
     def __init__(self):
 
         pass
@@ -55,16 +51,9 @@
 
 
 @jitclass(spec=(('sp_type', int32),))
-<<<<<<< HEAD
 class Splitter(Module):
-    def __init__(self, sp_type=1):
-        """
-        Splits an array in ASM1 format into multiple arrays in ASM1 format.
-=======
-class Splitter:
     """
     Splits an array in ASM1 format into multiple arrays in ASM1 format.
->>>>>>> f097ae8a
 
     Parameters
     ----------
