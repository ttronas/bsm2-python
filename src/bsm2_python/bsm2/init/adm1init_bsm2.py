--- conflicted
+++ resolved
@@ -1,549 +1,544 @@
-"""This file initiates parameter values and sets initial conditions for the model implementation of `adm1_bsm2.py`.
-
-Note that some of the parameter values deviate from the values given in the ADM1-STR (Batstone et al., 2002).
-The state values are based on BSM2 technical report.
-"""
-
-import numpy as np
-
-<<<<<<< HEAD
-S_SU = 0.0124  # monosacharides (kg COD/m3)
-"""Monosacharides [kg(COD) ⋅ m⁻³]."""
-=======
-S_SU = 0.0124  # monosaccharides (kg COD/m3)
-"""Monosaccharides [kg(COD) ⋅ m⁻³]."""
->>>>>>> bca57d16
-S_AA = 0.0055  # amino acids (kg COD/m3)
-"""Amino acids [kg(COD) ⋅ m⁻³]."""
-S_FA = 0.1074  # long chain fatty acids (LCFA) (kg COD/m3)
-"""Long chain fatty acids (LCFA) [kg(COD) ⋅ m⁻³]."""
-S_VA = 0.0123  # total valerate (kg COD/m3)
-"""Total valerate [kg(COD) ⋅ m⁻³]."""
-S_BU = 0.0140  # total butyrate (kg COD/m3)
-"""Total butyrate [kg(COD) ⋅ m⁻³]."""
-S_PRO = 0.0176  # total propionate (kg COD/m3)
-"""Total propionate [kg(COD) ⋅ m⁻³]."""
-S_AC = 0.0893  # total acetate (kg COD/m3)
-"""Total acetate [kg(COD) ⋅ m⁻³]."""
-S_H2 = 2.5055e-7  # hydrogen gas (kg COD/m3)
-"""Hydrogen gas [kg(COD) ⋅ m⁻³]."""
-S_CH4 = 0.0555  # methane gas (kg COD/m3)
-"""Methane gas [kg(COD) ⋅ m⁻³]."""
-S_IC = 0.0951  # inorganic carbon (kmole C/m3)
-"""Inorganic carbon [kmol(C) ⋅ m⁻³]."""
-S_IN = 0.0945  # inorganic nitrogen (kmole N/m3)
-"""Inorganic nitrogen [kmol(N) ⋅ m⁻³]."""
-S_I = 0.1309  # soluble inerts (kg COD/m3)
-"""Soluble inerts [kg(COD) ⋅ m⁻³]."""
-X_XC = 0.1079  # composites (kg COD/m3)
-"""Composites [kg(COD) ⋅ m⁻³]."""
-X_CH = 0.0205  # carbohydrates (kg COD/m3)
-"""Carbohydrates [kg(COD) ⋅ m⁻³]."""
-X_PR = 0.0842  # proteins (kg COD/m3)
-"""Proteins [kg(COD) ⋅ m⁻³]."""
-X_LI = 0.0436  # lipids (kg COD/m3)
-"""Lipids [kg(COD) ⋅ m⁻³]."""
-X_SU = 0.3122  # sugar degraders (kg COD/m3)
-"""Sugar degraders [kg(COD) ⋅ m⁻³]."""
-X_AA = 0.9317  # amino acid degraders (kg COD/m3)
-"""Amino acid degraders [kg(COD) ⋅ m⁻³]."""
-X_FA = 0.3384  # LCFA degraders (kg COD/m3)
-"""LCFA degraders [kg(COD) ⋅ m⁻³]."""
-X_C4 = 0.3258  # valerate and butyrate degraders (kg COD/m3)
-"""Valerate and butyrate degraders [kg(COD) ⋅ m⁻³]."""
-X_PRO = 0.1011  # propionate degraders (kg COD/m3)
-"""Propionate degraders [kg(COD) ⋅ m⁻³]."""
-X_AC = 0.6772  # acetate degraders (kg COD/m3)
-"""Acetate degraders [kg(COD) ⋅ m⁻³]."""
-X_H2 = 0.2848  # hydrogen degraders (kg COD/m3)
-"""Hydrogen degraders [kg(COD) ⋅ m⁻³]."""
-X_I = 17.2162  # particulate inerts (kg COD/m3)
-"""Particulate inerts [kg(COD) ⋅ m⁻³]."""
-S_CAT = 3.5659e-43  # cations (metallic ions, strong base) (kmole/m3)
-"""Cations (metallic ions, strong base) [kmol ⋅ m⁻³]."""
-S_AN = 0.0052  # anions (metallic ions, strong acid) (kmole/m3)
-"""Anions (metallic ions, strong acid) [kmol ⋅ m⁻³]."""
-S_HVA = 0.0123  # is actually Sva-
-"""Is actually valeric acid S_va⁻ [kg(COD) ⋅ m⁻³]."""
-S_HBU = 0.0140  # is actually Sbu-
-"""Is actually butyric acid S_bu⁻ [kg(COD) ⋅ m⁻³]."""
-S_HPRO = 0.0175  # is actually Spro-
-"""Is actually propanoic acid S_pro⁻ [kg(COD) ⋅ m⁻³]."""
-S_HAC = 0.0890  # is actually Sac-
-"""Is actually acetic acid S_ac⁻ [kg(COD) ⋅ m⁻³]."""
-S_HCO3 = 0.0857
-"""Carbonate [kg(COD) ⋅ m⁻³]."""
-S_NH3 = 0.0019
-"""Ammonia [kg(COD) ⋅ m⁻³]."""
-S_GAS_H2 = 1.1032e-5
-"""Hydrogen gas (gaseous) [kg(COD) ⋅ m⁻³]."""
-S_GAS_CH4 = 1.6535
-"""Methane gas (gaseous) [kg(COD) ⋅ m⁻³]."""
-S_GAS_CO2 = 0.0135
-"""Carbon dioxide (gaseous) [kg(COD) ⋅ m⁻³]."""
-Q_D = 178.4674  # influent flow rate (m3/d)
-"""Influent flow rate [m³ ⋅ d⁻¹]."""
-T_D = 35  # temperature (°C)
-"""Temperature [°C]."""
-S_D1_D = 0
-"""Dummy state 1 [-]."""
-S_D2_D = 0
-"""Dummy state 2 [-]."""
-S_D3_D = 0
-"""Dummy state 3 [-]."""
-X_D4_D = 0
-"""Dummy state 4 [-]."""
-X_D5_D = 0
-"""Dummy state 5 [-]."""
-
-S_H_ION = 5.4562e-8
-"""Hydrogen ion [kg(COD) ⋅ m⁻³]."""
-
-# used by all three ADM implementations, adm1_ODE, adm1_DAE1 and adm1_DAE2.
-DIGESTERINIT = np.array(
-    [
-        S_SU,
-        S_AA,
-        S_FA,
-        S_VA,
-        S_BU,
-        S_PRO,
-        S_AC,
-        S_H2,
-        S_CH4,
-        S_IC,
-        S_IN,
-        S_I,
-        X_XC,
-        X_CH,
-        X_PR,
-        X_LI,
-        X_SU,
-        X_AA,
-        X_FA,
-        X_C4,
-        X_PRO,
-        X_AC,
-        X_H2,
-        X_I,
-        S_CAT,
-        S_AN,
-        S_HVA,
-        S_HBU,
-        S_HPRO,
-        S_HAC,
-        S_HCO3,
-        S_NH3,
-        S_GAS_H2,
-        S_GAS_CH4,
-        S_GAS_CO2,
-        Q_D,
-        T_D,
-        S_D1_D,
-        S_D2_D,
-        S_D3_D,
-        X_D4_D,
-        X_D5_D,
-    ]
-)
-"""Initial values for ADM1 differential equations."""
-# The following initial conditions are not used due to convergence duration -
-# it would take around a year to reach steady state.
-# DIGESTERINIT = np.ones(42)
-
-# used by both DAE ADM implementations, adm1_DAE1 and adm1_DAE2.
-# PHSOLVINIT = np.array([S_H_ion, S_hva, S_hbu, S_hpro, S_hac, S_hco3, S_nh3])
-PHSOLVINIT = np.ones(7)
-"""Initial concentrations of 7 components for pH solver. \n
-[S_H_ION, S_HVA, S_HBU, S_HPRO, S_HAC, S_HCO3, S_NH3]
-"""
-
-# used by one DAE ADM implementation, adm1_DAE2.
-# SH2SOLVINIT = S_h2
-SH2SOLVINIT = 0
-"""Initial concentration of S_H₂."""
-
-F_SI_XC = 0.1
-"""Fraction of composites to S_I by disintegration [-]."""
-F_XI_XC = 0.2
-"""Fraction of composites to X_I by disintegration [-]."""
-F_CH_XC = 0.2
-"""Fraction of composites to X_CH by disintegration [-]."""
-F_PR_XC = 0.2
-"""Fraction of composites to X_PR by disintegration [-]."""
-F_LI_XC = 0.3
-"""Fraction of composites to X_LI by disintegration [-]."""
-N_XC = 0.0376 / 14.0
-"""Nitrogen content of composites X_C [kmol(N) ⋅ kg(COD)⁻¹]."""
-N_I = 0.06 / 14.0
-"""Nitrogen content of inerts S_I_ and X_I [kmol(N) ⋅ kg(COD)⁻¹]."""
-N_AA = 0.007
-"""Nitrogen content of S_AA [kmol(N) ⋅ kg(COD)⁻¹]."""
-C_XC = 0.02786
-"""Carbon content of X_C [kmol(C) ⋅ kg(COD)⁻¹]."""
-C_SI = 0.03
-"""Carbon content of S_I [kmol(C) ⋅ kg(COD)⁻¹]."""
-C_CH = 0.0313
-"""Carbon content of S_CH [kmol(C) ⋅ kg(COD)⁻¹]."""
-C_PR = 0.03
-"""Carbon content of S_PR [kmol(C) ⋅ kg(COD)⁻¹]."""
-C_LI = 0.022
-"""Carbon content of S_LI [kmol(C) ⋅ kg(COD)⁻¹]."""
-C_XI = 0.03
-"""Carbon content of X_I [kmol(C) ⋅ kg(COD)⁻¹]."""
-C_SU = 0.0313
-"""Carbon content of S_SU [kmol(C) ⋅ kg(COD)⁻¹]."""
-C_AA = 0.03
-"""Carbon content of S_AA [kmol(C) ⋅ kg(COD)⁻¹]."""
-F_FA_LI = 0.95
-"""Yield (catabolism only) of S_FA on X_LI [-]."""
-C_FA = 0.0217
-"""Carbon content of S_FA [kmol(C) ⋅ kg(COD)⁻¹]."""
-F_H2_SU = 0.19
-"""Yield (catabolism only) of S_H2 on S_SU [-]."""
-F_BU_SU = 0.13
-"""Yield (catabolism only) of S_BU on S_SU [-]."""
-F_PRO_SU = 0.27
-"""Yield (catabolism only) of S_PRO on S_SU [-]."""
-F_AC_SU = 0.41
-"""Yield (catabolism only) of S_AC on S_SU [-]."""
-N_BAC = 0.08 / 14.0
-"""Nitrogen content of biomass [kmol(N) ⋅ kg(COD)⁻¹]."""
-C_BU = 0.025
-"""Carbon content of S_BU [kmol(C) ⋅ kg(COD)⁻¹]."""
-C_PRO = 0.0268
-"""Carbon content of S_PRO [kmol(C) ⋅ kg(COD)⁻¹]."""
-C_AC = 0.0313
-"""Carbon content of S_AC [kmol(C) ⋅ kg(COD)⁻¹]."""
-C_BAC = 0.0313
-"""Carbon content of biomass [kmol(C) ⋅ kg(COD)⁻¹]."""
-Y_SU = 0.1
-"""Yield of biomass, sugar degraders [-]."""
-F_H2_AA = 0.06
-"""Yield (catabolism only) of S_H2 on S_AA [-]."""
-F_VA_AA = 0.23
-"""Yield (catabolism only) of S_VA on S_AA [-]."""
-F_BU_AA = 0.26
-"""Yield (catabolism only) of S_BU on S_AA [-]."""
-F_PRO_AA = 0.05
-"""Yield (catabolism only) of S_PRO on S_AA [-]."""
-F_AC_AA = 0.40
-"""Yield (catabolism only) of S_AC on S_AA [-]."""
-C_VA = 0.024
-"""Carbon content of S_VA [kmol(C) ⋅ kg(COD)⁻¹]."""
-Y_AA = 0.08
-"""Yield of biomass, amino acid degraders [-]."""
-Y_FA = 0.06
-"""Yield of biomass, long chain fatty acid degraders [-]."""
-Y_C4 = 0.06
-"""Yield of biomass, valerate and butyrate degraders [-]."""
-Y_PRO = 0.04
-"""Yield of biomass, propionate degraders [-]."""
-C_CH4 = 0.0156
-"""Carbon content of S_CH4 [kmol(C) ⋅ kg(COD)⁻¹]."""
-Y_AC = 0.05
-"""Yield of biomass, acetate degraders [-]."""
-Y_H2 = 0.06
-"""Yield of biomass, hydrogen degraders [-]."""
-K_DIS = 0.5
-"""Disintegration rate [d⁻¹]."""
-K_HYD_CH = 10.0
-"""Hydrolysis rate of X_CH [d⁻¹]."""
-K_HYD_PR = 10.0
-"""Hydrolysis rate of X_PR [d⁻¹]."""
-K_HYD_LI = 10.0
-"""Hydrolysis rate of X_LI [d⁻¹]."""
-K_S_IN = 1.0e-4
-"""Inhibition parameter for inorganic nitrogen [kmol(N) ⋅ m⁻³]."""
-K_M_SU = 30.0
-"""Monod maximum specific uptake rate for uptake of sugars [d⁻¹]."""
-K_S_SU = 0.5
-"""Half saturation value for uptake of sugars [kg(COD) ⋅ m⁻³]."""
-PH_UL_AA = 5.5
-"""Upper limit of pH for uptake rate of amino acids [-]."""
-PH_LL_AA = 4.0
-"""Lower limit of pH for uptake rate of amino acids [-]."""
-K_M_AA = 50.0
-"""Monod maximum specific uptake rate for uptake of amino acids [d⁻¹]."""
-K_S_AA = 0.3
-"""Half saturation value for uptake of amino acids [kg(COD) ⋅ m⁻³]."""
-K_M_FA = 6.0
-"""Monod maximum specific uptake rate for uptake of LCFA [d⁻¹]."""
-K_S_FA = 0.4
-"""Half saturation value for uptake of LCFA [kg(COD) ⋅ m⁻³]."""
-K_IH2_FA = 5.0e-6
-"""50% inhibitory concentration of H₂ on LCFA uptake [kg(COD) ⋅ m⁻³]."""
-K_M_C4 = 20.0
-"""Monod maximum specific uptake rate for uptake of valerate and butyrate [d⁻¹]."""
-K_S_C4 = 0.2
-"""Half saturation value for uptake of valerate and butyrate [kg(COD) ⋅ m⁻³]."""
-K_IH2_C4 = 1.0e-5
-"""50% inhibitory concentration of H₂ on valerate and butyrate uptake [kg(COD) ⋅ m⁻³]."""
-K_M_PRO = 13.0
-"""Monod maximum specific uptake rate for uptake of propionate [d⁻¹]."""
-K_S_PRO = 0.1
-"""Half saturation value for uptake of propionate [kg(COD) ⋅ m⁻³]."""
-K_IH2_PRO = 3.5e-6
-"""50% inhibitory concentration of H₂ on propionate uptake [kg(COD) ⋅ m⁻³]."""
-K_M_AC = 8.0
-"""Monod maximum specific uptake rate for uptake of acetate [d⁻¹]."""
-K_S_AC = 0.15
-"""Half saturation value for uptake of acetate [kg(COD) ⋅ m⁻³]."""
-K_I_NH3 = 0.0018
-"""50% inhibitory concentration of NH₃ on acetate uptake [kg(COD) ⋅ m⁻³]."""
-PH_UL_AC = 7.0
-"""Upper limit of pH for uptake rate of acetate [-]."""
-PH_LL_AC = 6.0
-"""Lower limit of pH for uptake rate of acetate [-]."""
-K_M_H2 = 35.0
-"""Monod maximum specific uptake rate for uptake of hydrogen [d⁻¹]."""
-K_S_H2 = 7.0e-6
-"""Half saturation value for uptake of hydrogen [kg(COD) ⋅ m⁻³]."""
-PH_UL_H2 = 6.0
-"""Upper limit of pH for uptake rate of hydrogen [-]."""
-PH_LL_H2 = 5.0
-"""Lower limit of pH for uptake rate of hydrogen [-]."""
-K_DEC_XSU = 0.02
-"""Decay rate of X_SU [d⁻¹]."""
-K_DEC_XAA = 0.02
-"""Decay rate of X_AA [d⁻¹]."""
-K_DEC_XFA = 0.02
-"""Decay rate of X_FA [d⁻¹]."""
-K_DEC_XC4 = 0.02
-"""Decay rate of X_C4 [d⁻¹]."""
-K_DEC_XPRO = 0.02
-"""Decay rate of X_PRO [d⁻¹]."""
-K_DEC_XAC = 0.02
-"""Decay rate of X_AC [d⁻¹]."""
-K_DEC_XH2 = 0.02
-"""Decay rate of X_H2 [d⁻¹]."""
-R = 0.083145  # universal gas constant dm3*bar/(mol*K) = 8.3145 J/(mol*K)
-"""Universal gas constant [dm³ ⋅ bar ⋅ (mol ⋅ K)⁻¹] = 8.3145 [J ⋅ (mol ⋅ K)⁻¹]."""
-T_BASE = 298.15  # 25 degC = 298.15 K
-"""Base temperature (=25°C) [K]."""
-t_op = 308.15  # operational temperature of AD and interfaces, 35 degC. Can be changed in the code.
-"""Operational temperature of anaerobic digester and interfaces (=35°C) [K]."""
-PK_W_BASE = 14.0
-"""Parameter for calculation of K_W [-]."""
-PK_A_VA_BASE = 4.86
-"""Acid-base equilibrium constant for valerate [kmol ⋅ m⁻³]."""
-PK_A_BU_BASE = 4.82
-"""Acid-base equilibrium constant for butyrate [kmol ⋅ m⁻³]."""
-PK_A_PRO_BASE = 4.88
-"""Acid-base equilibrium constant for propionate [kmol ⋅ m⁻³]."""
-PK_A_AC_BASE = 4.76
-"""Acid-base equilibrium constant for acetate [kmol ⋅ m⁻³]."""
-PK_A_CO2_BASE = 6.35
-"""Acid-base equilibrium constant for inorganic carbon [kmol ⋅ m⁻³]."""
-PK_A_IN_BASE = 9.25
-"""Acid-base equilibrium constant for inorganic nitrogen [kmol ⋅ m⁻³]."""
-K_A_BVA = 1.0e10  # 1e8 according to STR
-"""Acid-base kinetic parameter for valerate [m³ ⋅ (kmol ⋅ d)⁻¹]."""
-K_A_BBU = 1.0e10  # 1e8 according to STR
-"""Acid-base kinetic parameter for butyrate [m³ ⋅ (kmol ⋅ d)⁻¹]."""
-K_A_BPRO = 1.0e10  # 1e8 according to STR
-"""Acid-base kinetic parameter for propionate [m³ ⋅ (kmol ⋅ d)⁻¹]."""
-K_A_BAC = 1.0e10  # 1e8 according to STR
-"""Acid-base kinetic parameter for acetate [m³ ⋅ (kmol ⋅ d)⁻¹]."""
-K_A_BCO2 = 1.0e10  # 1e8 according to STR
-"""Acid-base kinetic parameter for inorganic carbon [m³ ⋅ (kmol ⋅ d)⁻¹]."""
-K_A_BIN = 1.0e10  # 1e8 according to STR
-"""Acid-base kinetic parameter for inorganic nitrogen [m³ ⋅ (kmol ⋅ d)⁻¹]."""
-P_ATM = 1.013  # bar
-"""Atmospheric pressure [bar]."""
-K_LA = 200.0
-"""Transfer coefficient for gases [d⁻¹]."""
-K_H_H2O_BASE = 0.0313
-"""Henry's law coefficient for water vapor [kmol ⋅ m⁻³ ⋅ bar⁻¹]."""
-K_H_CO2_BASE = 0.035
-"""Henry's law coefficient for carbon dioxide [kmol ⋅ m⁻³ ⋅ bar⁻¹]."""
-K_H_CH4_BASE = 0.0014
-"""Henry's law coefficient for methane [kmol ⋅ m⁻³ ⋅ bar⁻¹]."""
-K_H_H2_BASE = 7.8e-4
-"""Henry's law coefficient for hydrogen [kmol ⋅ m⁻³ ⋅ bar⁻¹]."""
-K_P = 5.0e4
-"""Compensation factor for overpressure in the head space of the ADM [m³ ⋅ (bar ⋅ d)⁻¹]. \n
-Must be adjusted if physical or operational conditions (volume, load etc.) of the ADM are changed."""
-
-DIGESTERPAR = np.array(
-    [
-        F_SI_XC,
-        F_XI_XC,
-        F_CH_XC,
-        F_PR_XC,
-        F_LI_XC,
-        N_XC,
-        N_I,
-        N_AA,
-        C_XC,
-        C_SI,
-        C_CH,
-        C_PR,
-        C_LI,
-        C_XI,
-        C_SU,
-        C_AA,
-        F_FA_LI,
-        C_FA,
-        F_H2_SU,
-        F_BU_SU,
-        F_PRO_SU,
-        F_AC_SU,
-        N_BAC,
-        C_BU,
-        C_PRO,
-        C_AC,
-        C_BAC,
-        Y_SU,
-        F_H2_AA,
-        F_VA_AA,
-        F_BU_AA,
-        F_PRO_AA,
-        F_AC_AA,
-        C_VA,
-        Y_AA,
-        Y_FA,
-        Y_C4,
-        Y_PRO,
-        C_CH4,
-        Y_AC,
-        Y_H2,
-        K_DIS,
-        K_HYD_CH,
-        K_HYD_PR,
-        K_HYD_LI,
-        K_S_IN,
-        K_M_SU,
-        K_S_SU,
-        PH_UL_AA,
-        PH_LL_AA,
-        K_M_AA,
-        K_S_AA,
-        K_M_FA,
-        K_S_FA,
-        K_IH2_FA,
-        K_M_C4,
-        K_S_C4,
-        K_IH2_C4,
-        K_M_PRO,
-        K_S_PRO,
-        K_IH2_PRO,
-        K_M_AC,
-        K_S_AC,
-        K_I_NH3,
-        PH_UL_AC,
-        PH_LL_AC,
-        K_M_H2,
-        K_S_H2,
-        PH_UL_H2,
-        PH_LL_H2,
-        K_DEC_XSU,
-        K_DEC_XAA,
-        K_DEC_XFA,
-        K_DEC_XC4,
-        K_DEC_XPRO,
-        K_DEC_XAC,
-        K_DEC_XH2,
-        R,
-        T_BASE,
-        t_op,
-        PK_W_BASE,
-        PK_A_VA_BASE,
-        PK_A_BU_BASE,
-        PK_A_PRO_BASE,
-        PK_A_AC_BASE,
-        PK_A_CO2_BASE,
-        PK_A_IN_BASE,
-        K_A_BVA,
-        K_A_BBU,
-        K_A_BPRO,
-        K_A_BAC,
-        K_A_BCO2,
-        K_A_BIN,
-        P_ATM,
-        K_LA,
-        K_H_H2O_BASE,
-        K_H_CO2_BASE,
-        K_H_CH4_BASE,
-        K_H_H2_BASE,
-        K_P,
-    ]
-)
-"""Digester parameters."""
-
-V_LIQ = 3400  # m3, size of BSM2 AD
-"""Liquid volume of anaerobic digestor [m³]."""
-V_GAS = 300  # m3, size of BSM2 AD
-"""Gas volume of anaerobic digestor [m³]."""
-
-DIM_D = np.array([V_LIQ, V_GAS])
-"""Reactor dimensions of the anaerobic digestor [m³]."""
-
-# parameters for ASM2ADM and ADM2ASM interfaces
-# could be put it their own initialization file
-COD_EQUIV = 40.0 / 14.0
-"""COD equivalent of nitrate and nitrite nitrogen [g(O₂) ⋅ g(N)⁻¹]."""
-FNAA = N_AA * 14.0  # fraction of N in amino acids and Xpr as in ADM1 report
-"""Fraction of N in amino acids and X_pr as in ADM1 report [-]."""
-FNXC = N_XC * 14.0  # N content of composite material based on BSM2
-"""N content of composite material based on BSM2 [-]."""
-FNBAC = N_BAC * 14.0  # N content of biomass based on BSM1, same in AS and AD
-"""N content of biomass based on BSM1, same in AS and AD [-]."""
-FXNI = N_I * 14.0  # N content of inerts XI and XP, same in AS and AD
-"""N content of inerts X_I and X_P, same in AS and AD."""
-FSNI = 0.0  # N content of SI, assumed zero in ASM1 and BSM1
-""""N content of S_I, assumed zero in ASM1 and BSM1."""
-FSNI_ADM = N_I * 14.0  # N content of SI in the AD system
-"""N content of S_I in the AD system."""
-# fnbac, fxni and fsni are adjusted to fit the benchmark values of iXB=0.08 and
-# iXP=0.06 in the AS.
-FRLIXS = 0.7  # lipid fraction of non-nitrogenous XS in BSM2
-"""Lipid fraction of non-nitrogenous X_S in BSM2."""
-FRLIBAC = 0.4  # lipid fraction of non-nitrogenous biomass in BSM2
-"""Lipid fraction of non-nitrogenous biomass in BSM2."""
-FRXS_ADM = 0.68  # anaerobically degradable fraction of AS biomass in BSM2
-"""Anaerobically degradable fraction of AS biomass in BSM2."""
-FDEGRADE_ADM = 0  # amount of AS XI and XP degradable in AD, zero in BSM2
-"""Amount of AS X_I and X_P degradable in AD, zero in BSM2."""
-FRXS_AS = 0.79  # aerobically degradable fraction of AD biomass in BSM2
-"""Aerobically degradable fraction of AD biomass in BSM2."""
-FDEGRADE_AS = 0  # amount of AD XI and XP degradable in AS, zero in BSM2
-"""Amount of AD X_I and X_P degradable in AS, zero in BSM2."""
-
-PH_ADM_INIT = 7.0  # initial value of pH in ADM to be used by interfaces for the first sample
-"""Initial value of pH in ADM to be used by interfaces for the first sample."""
-
-INTERFACEPAR = np.array(
-    [
-        COD_EQUIV,
-        FNAA,
-        FNXC,
-        FNBAC,
-        FXNI,
-        FSNI,
-        FSNI_ADM,
-        FRLIXS,
-        FRLIBAC,
-        FRXS_ADM,
-        FDEGRADE_ADM,
-        FRXS_AS,
-        FDEGRADE_AS,
-        R,
-        T_BASE,
-        t_op,
-        PK_W_BASE,
-        PK_A_VA_BASE,
-        PK_A_BU_BASE,
-        PK_A_PRO_BASE,
-        PK_A_AC_BASE,
-        PK_A_CO2_BASE,
-        PK_A_IN_BASE,
-    ]
-)
-"""Interface parameters needed for ASM2ADM and ADM2ASM interfaces."""
-
-# parameters for the pHdelay function
-PHINIT = PH_ADM_INIT
-"""Initial value of pH in ADM."""
-PHTIMECONST = 0.01
-"""Time constant for pH function."""
+"""This file initiates parameter values and sets initial conditions for the model implementation of `adm1_bsm2.py`.
+
+Note that some of the parameter values deviate from the values given in the ADM1-STR (Batstone et al., 2002).
+The state values are based on BSM2 technical report.
+"""
+
+import numpy as np
+
+S_SU = 0.0124  # monosaccharides (kg COD/m3)
+"""Monosaccharides [kg(COD) ⋅ m⁻³]."""
+S_AA = 0.0055  # amino acids (kg COD/m3)
+"""Amino acids [kg(COD) ⋅ m⁻³]."""
+S_FA = 0.1074  # long chain fatty acids (LCFA) (kg COD/m3)
+"""Long chain fatty acids (LCFA) [kg(COD) ⋅ m⁻³]."""
+S_VA = 0.0123  # total valerate (kg COD/m3)
+"""Total valerate [kg(COD) ⋅ m⁻³]."""
+S_BU = 0.0140  # total butyrate (kg COD/m3)
+"""Total butyrate [kg(COD) ⋅ m⁻³]."""
+S_PRO = 0.0176  # total propionate (kg COD/m3)
+"""Total propionate [kg(COD) ⋅ m⁻³]."""
+S_AC = 0.0893  # total acetate (kg COD/m3)
+"""Total acetate [kg(COD) ⋅ m⁻³]."""
+S_H2 = 2.5055e-7  # hydrogen gas (kg COD/m3)
+"""Hydrogen gas [kg(COD) ⋅ m⁻³]."""
+S_CH4 = 0.0555  # methane gas (kg COD/m3)
+"""Methane gas [kg(COD) ⋅ m⁻³]."""
+S_IC = 0.0951  # inorganic carbon (kmole C/m3)
+"""Inorganic carbon [kmol(C) ⋅ m⁻³]."""
+S_IN = 0.0945  # inorganic nitrogen (kmole N/m3)
+"""Inorganic nitrogen [kmol(N) ⋅ m⁻³]."""
+S_I = 0.1309  # soluble inerts (kg COD/m3)
+"""Soluble inerts [kg(COD) ⋅ m⁻³]."""
+X_XC = 0.1079  # composites (kg COD/m3)
+"""Composites [kg(COD) ⋅ m⁻³]."""
+X_CH = 0.0205  # carbohydrates (kg COD/m3)
+"""Carbohydrates [kg(COD) ⋅ m⁻³]."""
+X_PR = 0.0842  # proteins (kg COD/m3)
+"""Proteins [kg(COD) ⋅ m⁻³]."""
+X_LI = 0.0436  # lipids (kg COD/m3)
+"""Lipids [kg(COD) ⋅ m⁻³]."""
+X_SU = 0.3122  # sugar degraders (kg COD/m3)
+"""Sugar degraders [kg(COD) ⋅ m⁻³]."""
+X_AA = 0.9317  # amino acid degraders (kg COD/m3)
+"""Amino acid degraders [kg(COD) ⋅ m⁻³]."""
+X_FA = 0.3384  # LCFA degraders (kg COD/m3)
+"""LCFA degraders [kg(COD) ⋅ m⁻³]."""
+X_C4 = 0.3258  # valerate and butyrate degraders (kg COD/m3)
+"""Valerate and butyrate degraders [kg(COD) ⋅ m⁻³]."""
+X_PRO = 0.1011  # propionate degraders (kg COD/m3)
+"""Propionate degraders [kg(COD) ⋅ m⁻³]."""
+X_AC = 0.6772  # acetate degraders (kg COD/m3)
+"""Acetate degraders [kg(COD) ⋅ m⁻³]."""
+X_H2 = 0.2848  # hydrogen degraders (kg COD/m3)
+"""Hydrogen degraders [kg(COD) ⋅ m⁻³]."""
+X_I = 17.2162  # particulate inerts (kg COD/m3)
+"""Particulate inerts [kg(COD) ⋅ m⁻³]."""
+S_CAT = 3.5659e-43  # cations (metallic ions, strong base) (kmole/m3)
+"""Cations (metallic ions, strong base) [kmol ⋅ m⁻³]."""
+S_AN = 0.0052  # anions (metallic ions, strong acid) (kmole/m3)
+"""Anions (metallic ions, strong acid) [kmol ⋅ m⁻³]."""
+S_HVA = 0.0123  # is actually Sva-
+"""Is actually valeric acid S_va⁻ [kg(COD) ⋅ m⁻³]."""
+S_HBU = 0.0140  # is actually Sbu-
+"""Is actually butyric acid S_bu⁻ [kg(COD) ⋅ m⁻³]."""
+S_HPRO = 0.0175  # is actually Spro-
+"""Is actually propanoic acid S_pro⁻ [kg(COD) ⋅ m⁻³]."""
+S_HAC = 0.0890  # is actually Sac-
+"""Is actually acetic acid S_ac⁻ [kg(COD) ⋅ m⁻³]."""
+S_HCO3 = 0.0857
+"""Carbonate [kg(COD) ⋅ m⁻³]."""
+S_NH3 = 0.0019
+"""Ammonia [kg(COD) ⋅ m⁻³]."""
+S_GAS_H2 = 1.1032e-5
+"""Hydrogen gas (gaseous) [kg(COD) ⋅ m⁻³]."""
+S_GAS_CH4 = 1.6535
+"""Methane gas (gaseous) [kg(COD) ⋅ m⁻³]."""
+S_GAS_CO2 = 0.0135
+"""Carbon dioxide (gaseous) [kg(COD) ⋅ m⁻³]."""
+Q_D = 178.4674  # influent flow rate (m3/d)
+"""Influent flow rate [m³ ⋅ d⁻¹]."""
+T_D = 35  # temperature (°C)
+"""Temperature [°C]."""
+S_D1_D = 0
+"""Dummy state 1 [-]."""
+S_D2_D = 0
+"""Dummy state 2 [-]."""
+S_D3_D = 0
+"""Dummy state 3 [-]."""
+X_D4_D = 0
+"""Dummy state 4 [-]."""
+X_D5_D = 0
+"""Dummy state 5 [-]."""
+
+S_H_ION = 5.4562e-8
+"""Hydrogen ion [kg(COD) ⋅ m⁻³]."""
+
+# used by all three ADM implementations, adm1_ODE, adm1_DAE1 and adm1_DAE2.
+DIGESTERINIT = np.array(
+    [
+        S_SU,
+        S_AA,
+        S_FA,
+        S_VA,
+        S_BU,
+        S_PRO,
+        S_AC,
+        S_H2,
+        S_CH4,
+        S_IC,
+        S_IN,
+        S_I,
+        X_XC,
+        X_CH,
+        X_PR,
+        X_LI,
+        X_SU,
+        X_AA,
+        X_FA,
+        X_C4,
+        X_PRO,
+        X_AC,
+        X_H2,
+        X_I,
+        S_CAT,
+        S_AN,
+        S_HVA,
+        S_HBU,
+        S_HPRO,
+        S_HAC,
+        S_HCO3,
+        S_NH3,
+        S_GAS_H2,
+        S_GAS_CH4,
+        S_GAS_CO2,
+        Q_D,
+        T_D,
+        S_D1_D,
+        S_D2_D,
+        S_D3_D,
+        X_D4_D,
+        X_D5_D,
+    ]
+)
+"""Initial values for ADM1 differential equations."""
+# The following initial conditions are not used due to convergence duration -
+# it would take around a year to reach steady state.
+# DIGESTERINIT = np.ones(42)
+
+# used by both DAE ADM implementations, adm1_DAE1 and adm1_DAE2.
+# PHSOLVINIT = np.array([S_H_ion, S_hva, S_hbu, S_hpro, S_hac, S_hco3, S_nh3])
+PHSOLVINIT = np.ones(7)
+"""Initial concentrations of 7 components for pH solver. \n
+[S_H_ION, S_HVA, S_HBU, S_HPRO, S_HAC, S_HCO3, S_NH3]
+"""
+
+# used by one DAE ADM implementation, adm1_DAE2.
+# SH2SOLVINIT = S_h2
+SH2SOLVINIT = 0
+"""Initial concentration of S_H₂."""
+
+F_SI_XC = 0.1
+"""Fraction of composites to S_I by disintegration [-]."""
+F_XI_XC = 0.2
+"""Fraction of composites to X_I by disintegration [-]."""
+F_CH_XC = 0.2
+"""Fraction of composites to X_CH by disintegration [-]."""
+F_PR_XC = 0.2
+"""Fraction of composites to X_PR by disintegration [-]."""
+F_LI_XC = 0.3
+"""Fraction of composites to X_LI by disintegration [-]."""
+N_XC = 0.0376 / 14.0
+"""Nitrogen content of composites X_C [kmol(N) ⋅ kg(COD)⁻¹]."""
+N_I = 0.06 / 14.0
+"""Nitrogen content of inerts S_I_ and X_I [kmol(N) ⋅ kg(COD)⁻¹]."""
+N_AA = 0.007
+"""Nitrogen content of S_AA [kmol(N) ⋅ kg(COD)⁻¹]."""
+C_XC = 0.02786
+"""Carbon content of X_C [kmol(C) ⋅ kg(COD)⁻¹]."""
+C_SI = 0.03
+"""Carbon content of S_I [kmol(C) ⋅ kg(COD)⁻¹]."""
+C_CH = 0.0313
+"""Carbon content of S_CH [kmol(C) ⋅ kg(COD)⁻¹]."""
+C_PR = 0.03
+"""Carbon content of S_PR [kmol(C) ⋅ kg(COD)⁻¹]."""
+C_LI = 0.022
+"""Carbon content of S_LI [kmol(C) ⋅ kg(COD)⁻¹]."""
+C_XI = 0.03
+"""Carbon content of X_I [kmol(C) ⋅ kg(COD)⁻¹]."""
+C_SU = 0.0313
+"""Carbon content of S_SU [kmol(C) ⋅ kg(COD)⁻¹]."""
+C_AA = 0.03
+"""Carbon content of S_AA [kmol(C) ⋅ kg(COD)⁻¹]."""
+F_FA_LI = 0.95
+"""Yield (catabolism only) of S_FA on X_LI [-]."""
+C_FA = 0.0217
+"""Carbon content of S_FA [kmol(C) ⋅ kg(COD)⁻¹]."""
+F_H2_SU = 0.19
+"""Yield (catabolism only) of S_H2 on S_SU [-]."""
+F_BU_SU = 0.13
+"""Yield (catabolism only) of S_BU on S_SU [-]."""
+F_PRO_SU = 0.27
+"""Yield (catabolism only) of S_PRO on S_SU [-]."""
+F_AC_SU = 0.41
+"""Yield (catabolism only) of S_AC on S_SU [-]."""
+N_BAC = 0.08 / 14.0
+"""Nitrogen content of biomass [kmol(N) ⋅ kg(COD)⁻¹]."""
+C_BU = 0.025
+"""Carbon content of S_BU [kmol(C) ⋅ kg(COD)⁻¹]."""
+C_PRO = 0.0268
+"""Carbon content of S_PRO [kmol(C) ⋅ kg(COD)⁻¹]."""
+C_AC = 0.0313
+"""Carbon content of S_AC [kmol(C) ⋅ kg(COD)⁻¹]."""
+C_BAC = 0.0313
+"""Carbon content of biomass [kmol(C) ⋅ kg(COD)⁻¹]."""
+Y_SU = 0.1
+"""Yield of biomass, sugar degraders [-]."""
+F_H2_AA = 0.06
+"""Yield (catabolism only) of S_H2 on S_AA [-]."""
+F_VA_AA = 0.23
+"""Yield (catabolism only) of S_VA on S_AA [-]."""
+F_BU_AA = 0.26
+"""Yield (catabolism only) of S_BU on S_AA [-]."""
+F_PRO_AA = 0.05
+"""Yield (catabolism only) of S_PRO on S_AA [-]."""
+F_AC_AA = 0.40
+"""Yield (catabolism only) of S_AC on S_AA [-]."""
+C_VA = 0.024
+"""Carbon content of S_VA [kmol(C) ⋅ kg(COD)⁻¹]."""
+Y_AA = 0.08
+"""Yield of biomass, amino acid degraders [-]."""
+Y_FA = 0.06
+"""Yield of biomass, long chain fatty acid degraders [-]."""
+Y_C4 = 0.06
+"""Yield of biomass, valerate and butyrate degraders [-]."""
+Y_PRO = 0.04
+"""Yield of biomass, propionate degraders [-]."""
+C_CH4 = 0.0156
+"""Carbon content of S_CH4 [kmol(C) ⋅ kg(COD)⁻¹]."""
+Y_AC = 0.05
+"""Yield of biomass, acetate degraders [-]."""
+Y_H2 = 0.06
+"""Yield of biomass, hydrogen degraders [-]."""
+K_DIS = 0.5
+"""Disintegration rate [d⁻¹]."""
+K_HYD_CH = 10.0
+"""Hydrolysis rate of X_CH [d⁻¹]."""
+K_HYD_PR = 10.0
+"""Hydrolysis rate of X_PR [d⁻¹]."""
+K_HYD_LI = 10.0
+"""Hydrolysis rate of X_LI [d⁻¹]."""
+K_S_IN = 1.0e-4
+"""Inhibition parameter for inorganic nitrogen [kmol(N) ⋅ m⁻³]."""
+K_M_SU = 30.0
+"""Monod maximum specific uptake rate for uptake of sugars [d⁻¹]."""
+K_S_SU = 0.5
+"""Half saturation value for uptake of sugars [kg(COD) ⋅ m⁻³]."""
+PH_UL_AA = 5.5
+"""Upper limit of pH for uptake rate of amino acids [-]."""
+PH_LL_AA = 4.0
+"""Lower limit of pH for uptake rate of amino acids [-]."""
+K_M_AA = 50.0
+"""Monod maximum specific uptake rate for uptake of amino acids [d⁻¹]."""
+K_S_AA = 0.3
+"""Half saturation value for uptake of amino acids [kg(COD) ⋅ m⁻³]."""
+K_M_FA = 6.0
+"""Monod maximum specific uptake rate for uptake of LCFA [d⁻¹]."""
+K_S_FA = 0.4
+"""Half saturation value for uptake of LCFA [kg(COD) ⋅ m⁻³]."""
+K_IH2_FA = 5.0e-6
+"""50% inhibitory concentration of H₂ on LCFA uptake [kg(COD) ⋅ m⁻³]."""
+K_M_C4 = 20.0
+"""Monod maximum specific uptake rate for uptake of valerate and butyrate [d⁻¹]."""
+K_S_C4 = 0.2
+"""Half saturation value for uptake of valerate and butyrate [kg(COD) ⋅ m⁻³]."""
+K_IH2_C4 = 1.0e-5
+"""50% inhibitory concentration of H₂ on valerate and butyrate uptake [kg(COD) ⋅ m⁻³]."""
+K_M_PRO = 13.0
+"""Monod maximum specific uptake rate for uptake of propionate [d⁻¹]."""
+K_S_PRO = 0.1
+"""Half saturation value for uptake of propionate [kg(COD) ⋅ m⁻³]."""
+K_IH2_PRO = 3.5e-6
+"""50% inhibitory concentration of H₂ on propionate uptake [kg(COD) ⋅ m⁻³]."""
+K_M_AC = 8.0
+"""Monod maximum specific uptake rate for uptake of acetate [d⁻¹]."""
+K_S_AC = 0.15
+"""Half saturation value for uptake of acetate [kg(COD) ⋅ m⁻³]."""
+K_I_NH3 = 0.0018
+"""50% inhibitory concentration of NH₃ on acetate uptake [kg(COD) ⋅ m⁻³]."""
+PH_UL_AC = 7.0
+"""Upper limit of pH for uptake rate of acetate [-]."""
+PH_LL_AC = 6.0
+"""Lower limit of pH for uptake rate of acetate [-]."""
+K_M_H2 = 35.0
+"""Monod maximum specific uptake rate for uptake of hydrogen [d⁻¹]."""
+K_S_H2 = 7.0e-6
+"""Half saturation value for uptake of hydrogen [kg(COD) ⋅ m⁻³]."""
+PH_UL_H2 = 6.0
+"""Upper limit of pH for uptake rate of hydrogen [-]."""
+PH_LL_H2 = 5.0
+"""Lower limit of pH for uptake rate of hydrogen [-]."""
+K_DEC_XSU = 0.02
+"""Decay rate of X_SU [d⁻¹]."""
+K_DEC_XAA = 0.02
+"""Decay rate of X_AA [d⁻¹]."""
+K_DEC_XFA = 0.02
+"""Decay rate of X_FA [d⁻¹]."""
+K_DEC_XC4 = 0.02
+"""Decay rate of X_C4 [d⁻¹]."""
+K_DEC_XPRO = 0.02
+"""Decay rate of X_PRO [d⁻¹]."""
+K_DEC_XAC = 0.02
+"""Decay rate of X_AC [d⁻¹]."""
+K_DEC_XH2 = 0.02
+"""Decay rate of X_H2 [d⁻¹]."""
+R = 0.083145  # universal gas constant dm3*bar/(mol*K) = 8.3145 J/(mol*K)
+"""Universal gas constant [dm³ ⋅ bar ⋅ (mol ⋅ K)⁻¹] = 8.3145 [J ⋅ (mol ⋅ K)⁻¹]."""
+T_BASE = 298.15  # 25 degC = 298.15 K
+"""Base temperature (=25°C) [K]."""
+t_op = 308.15  # operational temperature of AD and interfaces, 35 degC. Can be changed in the code.
+"""Operational temperature of anaerobic digester and interfaces (=35°C) [K]."""
+PK_W_BASE = 14.0
+"""Parameter for calculation of K_W [-]."""
+PK_A_VA_BASE = 4.86
+"""Acid-base equilibrium constant for valerate [kmol ⋅ m⁻³]."""
+PK_A_BU_BASE = 4.82
+"""Acid-base equilibrium constant for butyrate [kmol ⋅ m⁻³]."""
+PK_A_PRO_BASE = 4.88
+"""Acid-base equilibrium constant for propionate [kmol ⋅ m⁻³]."""
+PK_A_AC_BASE = 4.76
+"""Acid-base equilibrium constant for acetate [kmol ⋅ m⁻³]."""
+PK_A_CO2_BASE = 6.35
+"""Acid-base equilibrium constant for inorganic carbon [kmol ⋅ m⁻³]."""
+PK_A_IN_BASE = 9.25
+"""Acid-base equilibrium constant for inorganic nitrogen [kmol ⋅ m⁻³]."""
+K_A_BVA = 1.0e10  # 1e8 according to STR
+"""Acid-base kinetic parameter for valerate [m³ ⋅ (kmol ⋅ d)⁻¹]."""
+K_A_BBU = 1.0e10  # 1e8 according to STR
+"""Acid-base kinetic parameter for butyrate [m³ ⋅ (kmol ⋅ d)⁻¹]."""
+K_A_BPRO = 1.0e10  # 1e8 according to STR
+"""Acid-base kinetic parameter for propionate [m³ ⋅ (kmol ⋅ d)⁻¹]."""
+K_A_BAC = 1.0e10  # 1e8 according to STR
+"""Acid-base kinetic parameter for acetate [m³ ⋅ (kmol ⋅ d)⁻¹]."""
+K_A_BCO2 = 1.0e10  # 1e8 according to STR
+"""Acid-base kinetic parameter for inorganic carbon [m³ ⋅ (kmol ⋅ d)⁻¹]."""
+K_A_BIN = 1.0e10  # 1e8 according to STR
+"""Acid-base kinetic parameter for inorganic nitrogen [m³ ⋅ (kmol ⋅ d)⁻¹]."""
+P_ATM = 1.013  # bar
+"""Atmospheric pressure [bar]."""
+K_LA = 200.0
+"""Transfer coefficient for gases [d⁻¹]."""
+K_H_H2O_BASE = 0.0313
+"""Henry's law coefficient for water vapor [kmol ⋅ m⁻³ ⋅ bar⁻¹]."""
+K_H_CO2_BASE = 0.035
+"""Henry's law coefficient for carbon dioxide [kmol ⋅ m⁻³ ⋅ bar⁻¹]."""
+K_H_CH4_BASE = 0.0014
+"""Henry's law coefficient for methane [kmol ⋅ m⁻³ ⋅ bar⁻¹]."""
+K_H_H2_BASE = 7.8e-4
+"""Henry's law coefficient for hydrogen [kmol ⋅ m⁻³ ⋅ bar⁻¹]."""
+K_P = 5.0e4
+"""Compensation factor for overpressure in the head space of the ADM [m³ ⋅ (bar ⋅ d)⁻¹]. \n
+Must be adjusted if physical or operational conditions (volume, load etc.) of the ADM are changed."""
+
+DIGESTERPAR = np.array(
+    [
+        F_SI_XC,
+        F_XI_XC,
+        F_CH_XC,
+        F_PR_XC,
+        F_LI_XC,
+        N_XC,
+        N_I,
+        N_AA,
+        C_XC,
+        C_SI,
+        C_CH,
+        C_PR,
+        C_LI,
+        C_XI,
+        C_SU,
+        C_AA,
+        F_FA_LI,
+        C_FA,
+        F_H2_SU,
+        F_BU_SU,
+        F_PRO_SU,
+        F_AC_SU,
+        N_BAC,
+        C_BU,
+        C_PRO,
+        C_AC,
+        C_BAC,
+        Y_SU,
+        F_H2_AA,
+        F_VA_AA,
+        F_BU_AA,
+        F_PRO_AA,
+        F_AC_AA,
+        C_VA,
+        Y_AA,
+        Y_FA,
+        Y_C4,
+        Y_PRO,
+        C_CH4,
+        Y_AC,
+        Y_H2,
+        K_DIS,
+        K_HYD_CH,
+        K_HYD_PR,
+        K_HYD_LI,
+        K_S_IN,
+        K_M_SU,
+        K_S_SU,
+        PH_UL_AA,
+        PH_LL_AA,
+        K_M_AA,
+        K_S_AA,
+        K_M_FA,
+        K_S_FA,
+        K_IH2_FA,
+        K_M_C4,
+        K_S_C4,
+        K_IH2_C4,
+        K_M_PRO,
+        K_S_PRO,
+        K_IH2_PRO,
+        K_M_AC,
+        K_S_AC,
+        K_I_NH3,
+        PH_UL_AC,
+        PH_LL_AC,
+        K_M_H2,
+        K_S_H2,
+        PH_UL_H2,
+        PH_LL_H2,
+        K_DEC_XSU,
+        K_DEC_XAA,
+        K_DEC_XFA,
+        K_DEC_XC4,
+        K_DEC_XPRO,
+        K_DEC_XAC,
+        K_DEC_XH2,
+        R,
+        T_BASE,
+        t_op,
+        PK_W_BASE,
+        PK_A_VA_BASE,
+        PK_A_BU_BASE,
+        PK_A_PRO_BASE,
+        PK_A_AC_BASE,
+        PK_A_CO2_BASE,
+        PK_A_IN_BASE,
+        K_A_BVA,
+        K_A_BBU,
+        K_A_BPRO,
+        K_A_BAC,
+        K_A_BCO2,
+        K_A_BIN,
+        P_ATM,
+        K_LA,
+        K_H_H2O_BASE,
+        K_H_CO2_BASE,
+        K_H_CH4_BASE,
+        K_H_H2_BASE,
+        K_P,
+    ]
+)
+"""Digester parameters."""
+
+V_LIQ = 3400  # m3, size of BSM2 AD
+"""Liquid volume of anaerobic digestor [m³]."""
+V_GAS = 300  # m3, size of BSM2 AD
+"""Gas volume of anaerobic digestor [m³]."""
+
+DIM_D = np.array([V_LIQ, V_GAS])
+"""Reactor dimensions of the anaerobic digestor [m³]."""
+
+# parameters for ASM2ADM and ADM2ASM interfaces
+# could be put it their own initialization file
+COD_EQUIV = 40.0 / 14.0
+"""COD equivalent of nitrate and nitrite nitrogen [g(O₂) ⋅ g(N)⁻¹]."""
+FNAA = N_AA * 14.0  # fraction of N in amino acids and Xpr as in ADM1 report
+"""Fraction of N in amino acids and X_pr as in ADM1 report [-]."""
+FNXC = N_XC * 14.0  # N content of composite material based on BSM2
+"""N content of composite material based on BSM2 [-]."""
+FNBAC = N_BAC * 14.0  # N content of biomass based on BSM1, same in AS and AD
+"""N content of biomass based on BSM1, same in AS and AD [-]."""
+FXNI = N_I * 14.0  # N content of inerts XI and XP, same in AS and AD
+"""N content of inerts X_I and X_P, same in AS and AD."""
+FSNI = 0.0  # N content of SI, assumed zero in ASM1 and BSM1
+""""N content of S_I, assumed zero in ASM1 and BSM1."""
+FSNI_ADM = N_I * 14.0  # N content of SI in the AD system
+"""N content of S_I in the AD system."""
+# fnbac, fxni and fsni are adjusted to fit the benchmark values of iXB=0.08 and
+# iXP=0.06 in the AS.
+FRLIXS = 0.7  # lipid fraction of non-nitrogenous XS in BSM2
+"""Lipid fraction of non-nitrogenous X_S in BSM2."""
+FRLIBAC = 0.4  # lipid fraction of non-nitrogenous biomass in BSM2
+"""Lipid fraction of non-nitrogenous biomass in BSM2."""
+FRXS_ADM = 0.68  # anaerobically degradable fraction of AS biomass in BSM2
+"""Anaerobically degradable fraction of AS biomass in BSM2."""
+FDEGRADE_ADM = 0  # amount of AS XI and XP degradable in AD, zero in BSM2
+"""Amount of AS X_I and X_P degradable in AD, zero in BSM2."""
+FRXS_AS = 0.79  # aerobically degradable fraction of AD biomass in BSM2
+"""Aerobically degradable fraction of AD biomass in BSM2."""
+FDEGRADE_AS = 0  # amount of AD XI and XP degradable in AS, zero in BSM2
+"""Amount of AD X_I and X_P degradable in AS, zero in BSM2."""
+
+PH_ADM_INIT = 7.0  # initial value of pH in ADM to be used by interfaces for the first sample
+"""Initial value of pH in ADM to be used by interfaces for the first sample."""
+
+INTERFACEPAR = np.array(
+    [
+        COD_EQUIV,
+        FNAA,
+        FNXC,
+        FNBAC,
+        FXNI,
+        FSNI,
+        FSNI_ADM,
+        FRLIXS,
+        FRLIBAC,
+        FRXS_ADM,
+        FDEGRADE_ADM,
+        FRXS_AS,
+        FDEGRADE_AS,
+        R,
+        T_BASE,
+        t_op,
+        PK_W_BASE,
+        PK_A_VA_BASE,
+        PK_A_BU_BASE,
+        PK_A_PRO_BASE,
+        PK_A_AC_BASE,
+        PK_A_CO2_BASE,
+        PK_A_IN_BASE,
+    ]
+)
+"""Interface parameters needed for ASM2ADM and ADM2ASM interfaces."""
+
+# parameters for the pHdelay function
+PHINIT = PH_ADM_INIT
+"""Initial value of pH in ADM."""
+PHTIMECONST = 0.01
+"""Time constant for pH function."""