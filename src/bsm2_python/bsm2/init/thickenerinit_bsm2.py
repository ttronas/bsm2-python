<<<<<<< HEAD
"""Initialisation file for all states and parameters related to the thickener.
=======
"""Initialization file for all states and parameters related to the thickener.
>>>>>>> bca57d16

All parameters and specifications are based on BSM2 model.
This file will be executed when running `bsm2_cl.py`, `bsm2_ol.py` or `bsm2_olem.py`.
"""

import numpy as np

thickener_perc = 7  # %TSS in thickener underflow
"""TSS in thickener underflow [%]."""
TSS_removal_perc = 98  # %TSS removed from the thickener overflow
"""TSS removed from the thickener overflow [%]."""
X_I2TSS = 0.75
"""Conversion factor for particulate inert organic matter to TSS [-]."""
X_S2TSS = 0.75
"""Conversion factor for slowly biodegradable substrate to TSS [-]."""
X_BH2TSS = 0.75
"""Conversion factor for heterotrophic biomass to TSS [-]."""
X_BA2TSS = 0.75
"""Conversion factor for autotrophic biomass to TSS [-]."""
X_P2TSS = 0.75
"""Conversion factor for particulate products to TSS [-]."""

THICKENERPAR = np.array([thickener_perc, TSS_removal_perc, X_I2TSS, X_S2TSS, X_BH2TSS, X_BA2TSS, X_P2TSS])
"""Thickener parameters."""
<|MERGE_RESOLUTION|>--- conflicted
+++ resolved
@@ -1,29 +1,25 @@
-<<<<<<< HEAD
-"""Initialisation file for all states and parameters related to the thickener.
-=======
-"""Initialization file for all states and parameters related to the thickener.
->>>>>>> bca57d16
-
-All parameters and specifications are based on BSM2 model.
-This file will be executed when running `bsm2_cl.py`, `bsm2_ol.py` or `bsm2_olem.py`.
-"""
-
-import numpy as np
-
-thickener_perc = 7  # %TSS in thickener underflow
-"""TSS in thickener underflow [%]."""
-TSS_removal_perc = 98  # %TSS removed from the thickener overflow
-"""TSS removed from the thickener overflow [%]."""
-X_I2TSS = 0.75
-"""Conversion factor for particulate inert organic matter to TSS [-]."""
-X_S2TSS = 0.75
-"""Conversion factor for slowly biodegradable substrate to TSS [-]."""
-X_BH2TSS = 0.75
-"""Conversion factor for heterotrophic biomass to TSS [-]."""
-X_BA2TSS = 0.75
-"""Conversion factor for autotrophic biomass to TSS [-]."""
-X_P2TSS = 0.75
-"""Conversion factor for particulate products to TSS [-]."""
-
-THICKENERPAR = np.array([thickener_perc, TSS_removal_perc, X_I2TSS, X_S2TSS, X_BH2TSS, X_BA2TSS, X_P2TSS])
-"""Thickener parameters."""
+"""Initialization file for all states and parameters related to the thickener.
+
+All parameters and specifications are based on BSM2 model.
+This file will be executed when running `bsm2_cl.py`, `bsm2_ol.py` or `bsm2_olem.py`.
+"""
+
+import numpy as np
+
+thickener_perc = 7  # %TSS in thickener underflow
+"""TSS in thickener underflow [%]."""
+TSS_removal_perc = 98  # %TSS removed from the thickener overflow
+"""TSS removed from the thickener overflow [%]."""
+X_I2TSS = 0.75
+"""Conversion factor for particulate inert organic matter to TSS [-]."""
+X_S2TSS = 0.75
+"""Conversion factor for slowly biodegradable substrate to TSS [-]."""
+X_BH2TSS = 0.75
+"""Conversion factor for heterotrophic biomass to TSS [-]."""
+X_BA2TSS = 0.75
+"""Conversion factor for autotrophic biomass to TSS [-]."""
+X_P2TSS = 0.75
+"""Conversion factor for particulate products to TSS [-]."""
+
+THICKENERPAR = np.array([thickener_perc, TSS_removal_perc, X_I2TSS, X_S2TSS, X_BH2TSS, X_BA2TSS, X_P2TSS])
+"""Thickener parameters."""