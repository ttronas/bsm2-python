--- conflicted
+++ resolved
@@ -1,123 +1,113 @@
-<<<<<<< HEAD
-"""Initialisation file for all states and parameters related to the aeration control system `aerationcontrol.py`
-=======
-"""Initialization file for all states and parameters related to the aeration control system `aerationcontrol.py`
->>>>>>> bca57d16
-in reactor 3 to 5.
-
-All parameters and specifications are based on BSM1 model.
-This file will be executed when running `bsm2_cl.py`.
-"""
-
-import bsm2_python.bsm2.init.asm1init_bsm2 as asm1init
-from bsm2_python.bsm2.helpers_bsm2 import PIDParams
-
-# maximum possible external carbon flow rate to reactors
-CARB1_MAX = 5
-"""Maximum possible external carbon flow rate to reactor 1 [m³ ⋅ d⁻¹]."""
-CARB2_MAX = 5
-"""Maximum possible external carbon flow rate to reactor 2 [m³ ⋅ d⁻¹]."""
-CARB3_MAX = 5
-"""Maximum possible external carbon flow rate to reactor 3 [m³ ⋅ d⁻¹]."""
-CARB4_MAX = 5
-"""Maximum possible external carbon flow rate to reactor 4 [m³ ⋅ d⁻¹]."""
-CARB5_MAX = 5
-"""Maximum possible external carbon flow rate to reactor 5 [m³ ⋅ d⁻¹]."""
-
-# maximum pump capacities
-QINTR_MAX = 5 * asm1init.QIN0
-"""Maximum pump capacity for internal recirculation rate Q_int [m³ ⋅ d⁻¹]."""
-QW_MAX = 0.1 * asm1init.QIN0
-"""Maximum pump capacity for waste sludge flow rate Q_w [m³ ⋅ d⁻¹]."""
-QR_MAX = 2 * asm1init.QIN0
-"""Maximum pump capacity for return sludge flow rate Q_r [m³ ⋅ d⁻¹]."""
-QSTORAGE_MAX = 1500
-"""Maximum pump capacity for outlet flow rate of the storage tank Q_st,out [m³ ⋅ d⁻¹]."""
-QWT = 1 / 60 / 24 * 10  # time delay for artificial Qw actuator (acts as first-order filter)
-"""Time delay for artificial Q_w actuator (acts as first-order filter) [d]."""
-
-KLA3GAIN = 1.0  # gain for control signal to reactor 3
-"""Amplification constant for control signal to reactor 3 [-]."""
-
-# values for KLa actuator 3:
-T90_KLA3 = 4  # Response time 4 minutes
-"""Response time t_r for KLa actuator 3 [min]."""
-T_KLA3 = T90_KLA3 / (60 * 24) / 3.89
-"""Integral part time constant *τ* for KLa actuator 3 [d]."""
-
-# initial values for sensor 4:
-T90_SO4 = 1  # Response time 1 min
-"""Response time t_r for oxygen sensor 4 [min]."""
-MIN_SO4 = 0
-"""Lower measuring limit of the oxygen sensor 4 [g(O₂) ⋅ m⁻³]."""
-MAX_SO4 = 10
-""""Upper measuring limit of the oxygen sensor 4 [g(O₂) ⋅ m⁻³]."""
-T_SO4 = T90_SO4 / (60 * 24) / 3.89
-"""Integral part time constant *τ* of transfer function for sensor 4 [d]."""
-STD_SO4 = 0.025
-"""Standard deviation for adding measurement noise for sensor 4 [-]."""
-
-# values for PI controller 4:
-KLA4_INIT = 201.3015557168598
-"""Initial value for PI controller 4 [d⁻¹]."""
-KLA4_MIN = 0
-"""Lower limit of the adjustable KLa value for PI controller 4 [d⁻¹]."""
-KLA4_MAX = 360
-"""Upper limit of the adjustable KLa value for PI controller 4 [d⁻¹]."""
-KSO4 = 25  # Amplification, 500 in BSM1 book
-"""Amplification constant for PI controller 4 [-]."""
-TISO4 = 0.002  # I-part time constant (d = 2.88 min)), integral time constant, 0.001 in BSM1 book
-"""Integral part time constant *τ* for PI controller 4 [d]."""
-TTSO4 = 0.001  # Antiwindup time constant (d), tracking time constant, 0.0002 in BSM1 book
-"""Integral part time constant *τ* of 'antiwindup' for PI controller 4 [d]."""
-<<<<<<< HEAD
-TDSO4 = 0  # as it is a PI controller, the Differential term is set to 0
-"""Differential part time constant *τ* for PI controller 4 [d]."""
-=======
->>>>>>> bca57d16
-SO4INTSTATE = -321.7493546935257
-"""Initial integration value for saturated oxygen concentration of PI controller 4 [g(O₂) ⋅ m⁻³]."""
-SO4AWSTATE = 379.05091041032915
-"""Initial integration value for 'antiwindup' saturated oxygen concentration of PI controller 4 <br>
-[g(O₂) ⋅ m⁻³]."""
-SO4REF = 2  # setpoint for controller, mg (-COD)/l
-"""Set point for oxygen concentration controller 4 [g(O₂) ⋅ m⁻³]."""
-KLA4OFFSET = 120  # reasonable offset value for control around SO4ref
-"""Reasonable offset value for PI controller 4 around S_O^ref [d⁻¹]."""
-KLA4_LIM = 201.3015557168598
-"""KLa value after adjusting to upper and lower limit for PI controller 4 [d⁻¹]."""
-KLA4_CALC = 201.3015557168598
-"""KLa value calculated from PI control [d⁻¹]."""
-USEANTIWINDUPSO4 = True  # False=no antiwindup, True=use antiwindup for oxygen control
-"""Boolean value to use 'antiwindup' for PI controller 4."""
-<<<<<<< HEAD
-
-PID4_PARAMS: PIDParams = {
-    'k': KSO4,
-    't_i': TISO4,
-    't_d': TDSO4,
-    't_t': TTSO4,
-    'offset': KLA4OFFSET,
-    'min_value': KLA4_MIN,
-    'max_value': KLA4_MAX,
-    'setpoint': SO4REF,
-    'aw_init': SO4AWSTATE,
-    'use_antiwindup': USEANTIWINDUPSO4,
-}
-=======
->>>>>>> bca57d16
-
-# values for KLa actuator 4:
-T90_KLA4 = 4  # Response time 4 minutes
-"""Response time t_r for KLa actuator 4 [min]."""
-T_KLA4 = T90_KLA4 / (60 * 24) / 3.89
-"""Integral part time constant *τ* for KLa actuator 4 [d]."""
-
-KLA5GAIN = 0.5  # gain for control signal to reactor 5
-"""Amplification constant for control signal to reactor 5 [-]."""
-
-# values for KLa actuator 5:
-T90_KLA5 = 4  # Response time 4 minutes
-"""Response time t_r for KLa actuator 5 [min]."""
-T_KLA5 = T90_KLA5 / (60 * 24) / 3.89
-"""Integral part time constant *τ* for KLa actuator 5 [d]."""
+"""Initialization file for all states and parameters related to the aeration control system `aerationcontrol.py`
+in reactor 3 to 5.
+
+All parameters and specifications are based on BSM1 model.
+This file will be executed when running `bsm2_cl.py`.
+"""
+
+import bsm2_python.bsm2.init.asm1init_bsm2 as asm1init
+from bsm2_python.bsm2.helpers_bsm2 import PIDParams
+
+# maximum possible external carbon flow rate to reactors
+CARB1_MAX = 5
+"""Maximum possible external carbon flow rate to reactor 1 [m³ ⋅ d⁻¹]."""
+CARB2_MAX = 5
+"""Maximum possible external carbon flow rate to reactor 2 [m³ ⋅ d⁻¹]."""
+CARB3_MAX = 5
+"""Maximum possible external carbon flow rate to reactor 3 [m³ ⋅ d⁻¹]."""
+CARB4_MAX = 5
+"""Maximum possible external carbon flow rate to reactor 4 [m³ ⋅ d⁻¹]."""
+CARB5_MAX = 5
+"""Maximum possible external carbon flow rate to reactor 5 [m³ ⋅ d⁻¹]."""
+
+# maximum pump capacities
+QINTR_MAX = 5 * asm1init.QIN0
+"""Maximum pump capacity for internal recirculation rate Q_int [m³ ⋅ d⁻¹]."""
+QW_MAX = 0.1 * asm1init.QIN0
+"""Maximum pump capacity for waste sludge flow rate Q_w [m³ ⋅ d⁻¹]."""
+QR_MAX = 2 * asm1init.QIN0
+"""Maximum pump capacity for return sludge flow rate Q_r [m³ ⋅ d⁻¹]."""
+QSTORAGE_MAX = 1500
+"""Maximum pump capacity for outlet flow rate of the storage tank Q_st,out [m³ ⋅ d⁻¹]."""
+QWT = 1 / 60 / 24 * 10  # time delay for artificial Qw actuator (acts as first-order filter)
+"""Time delay for artificial Q_w actuator (acts as first-order filter) [d]."""
+
+KLA3GAIN = 1.0  # gain for control signal to reactor 3
+"""Amplification constant for control signal to reactor 3 [-]."""
+
+# values for KLa actuator 3:
+T90_KLA3 = 4  # Response time 4 minutes
+"""Response time t_r for KLa actuator 3 [min]."""
+T_KLA3 = T90_KLA3 / (60 * 24) / 3.89
+"""Integral part time constant *τ* for KLa actuator 3 [d]."""
+
+# initial values for sensor 4:
+T90_SO4 = 1  # Response time 1 min
+"""Response time t_r for oxygen sensor 4 [min]."""
+MIN_SO4 = 0
+"""Lower measuring limit of the oxygen sensor 4 [g(O₂) ⋅ m⁻³]."""
+MAX_SO4 = 10
+""""Upper measuring limit of the oxygen sensor 4 [g(O₂) ⋅ m⁻³]."""
+T_SO4 = T90_SO4 / (60 * 24) / 3.89
+"""Integral part time constant *τ* of transfer function for sensor 4 [d]."""
+STD_SO4 = 0.025
+"""Standard deviation for adding measurement noise for sensor 4 [-]."""
+
+# values for PI controller 4:
+KLA4_INIT = 201.3015557168598
+"""Initial value for PI controller 4 [d⁻¹]."""
+KLA4_MIN = 0
+"""Lower limit of the adjustable KLa value for PI controller 4 [d⁻¹]."""
+KLA4_MAX = 360
+"""Upper limit of the adjustable KLa value for PI controller 4 [d⁻¹]."""
+KSO4 = 25  # Amplification, 500 in BSM1 book
+"""Amplification constant for PI controller 4 [-]."""
+TISO4 = 0.002  # I-part time constant (d = 2.88 min)), integral time constant, 0.001 in BSM1 book
+"""Integral part time constant *τ* for PI controller 4 [d]."""
+TTSO4 = 0.001  # Antiwindup time constant (d), tracking time constant, 0.0002 in BSM1 book
+"""Integral part time constant *τ* of 'antiwindup' for PI controller 4 [d]."""
+TDSO4 = 0  # as it is a PI controller, the Differential term is set to 0
+"""Differential part time constant *τ* for PI controller 4 [d]."""
+SO4INTSTATE = -321.7493546935257
+"""Initial integration value for saturated oxygen concentration of PI controller 4 [g(O₂) ⋅ m⁻³]."""
+SO4AWSTATE = 379.05091041032915
+"""Initial integration value for 'antiwindup' saturated oxygen concentration of PI controller 4 <br>
+[g(O₂) ⋅ m⁻³]."""
+SO4REF = 2  # setpoint for controller, mg (-COD)/l
+"""Set point for oxygen concentration controller 4 [g(O₂) ⋅ m⁻³]."""
+KLA4OFFSET = 120  # reasonable offset value for control around SO4ref
+"""Reasonable offset value for PI controller 4 around S_O^ref [d⁻¹]."""
+KLA4_LIM = 201.3015557168598
+"""KLa value after adjusting to upper and lower limit for PI controller 4 [d⁻¹]."""
+KLA4_CALC = 201.3015557168598
+"""KLa value calculated from PI control [d⁻¹]."""
+USEANTIWINDUPSO4 = True  # False=no antiwindup, True=use antiwindup for oxygen control
+"""Boolean value to use 'antiwindup' for PI controller 4."""
+
+PID4_PARAMS: PIDParams = {
+    'k': KSO4,
+    't_i': TISO4,
+    't_d': TDSO4,
+    't_t': TTSO4,
+    'offset': KLA4OFFSET,
+    'min_value': KLA4_MIN,
+    'max_value': KLA4_MAX,
+    'setpoint': SO4REF,
+    'aw_init': SO4AWSTATE,
+    'use_antiwindup': USEANTIWINDUPSO4,
+}
+
+# values for KLa actuator 4:
+T90_KLA4 = 4  # Response time 4 minutes
+"""Response time t_r for KLa actuator 4 [min]."""
+T_KLA4 = T90_KLA4 / (60 * 24) / 3.89
+"""Integral part time constant *τ* for KLa actuator 4 [d]."""
+
+KLA5GAIN = 0.5  # gain for control signal to reactor 5
+"""Amplification constant for control signal to reactor 5 [-]."""
+
+# values for KLa actuator 5:
+T90_KLA5 = 4  # Response time 4 minutes
+"""Response time t_r for KLa actuator 5 [min]."""
+T_KLA5 = T90_KLA5 / (60 * 24) / 3.89
+"""Integral part time constant *τ* for KLa actuator 5 [d]."""