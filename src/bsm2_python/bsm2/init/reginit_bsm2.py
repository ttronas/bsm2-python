--- conflicted
+++ resolved
@@ -1,82 +1,67 @@
-# Copyright: Ulf Jeppsson, IEA, Lund University, Lund, Sweden
-<<<<<<< HEAD
-"""Initialisation file for bypass control, KLa values and carbon flows related to the activated sludge reactors 1-5.
-=======
-"""Initialization file for bypass control, KLa values and carbon flows related to the activated sludge reactors 1-5.
->>>>>>> bca57d16
-
-All parameters and specifications are based on BSM1 model.
-This file will be executed when running `bsm2_cl.py`, `bsm2_ol.py` or `bsm2_olem.py`.
-"""
-
-# control of bypassing options in BSM2
-QBYPASS = 60000  # type 2, everything above 60000 m3/d bypassed for primary clarifier
-"""Flow rate threshold for bypassing (type 2 splitter). Everything above this value is bypassed
-to the effluent [m³ ⋅ d⁻¹]."""
-QBYPASSPLANT = 1  # type 1, all of this is also bypassed the AS system
-<<<<<<< HEAD
-"""If 1, all of the bypass flow also bypasses the activated sludge reactor system."""
-QBYPASSAS = 0  # type 1, none of primary effluent bypassed for AS
-"""If 1, none of the primary clarifier effluent bypasses the activated sludge reactor system."""
-QTHICKENER2AS = 0  # type 1, none of thickener effluent to AS, all to primary
-"""If 1, none of the thickener effluent goes to the activated sludge reactor system, all goes to the
-primary clarifier."""
-QSTORAGE2AS = 0  # type 1, none of storage tank effluent to AS, all to primary
-"""If 1, none of the storage tank effluent goes to the activated sludge reactor system, all goes to the
-=======
-"""If 1, all of the bypass flow is bypassed to the activated sludge reactor system, and not to the plant effluent."""
-QBYPASSAS = 0  # type 1, all of primary effluent bypassed for AS
-"""If 1, all of the primary clarifier effluent bypasses the activated sludge reactor system and goes to
-the plant effluent."""
-QTHICKENER2AS = 0  # type 1, all of thickener effluent to AS, none to primary
-"""If 1, all of the thickener effluent goes to the activated sludge reactor system, none goes to the
-primary clarifier."""
-QSTORAGE2AS = 0  # type 1, all of storage tank effluent to AS, none to primary
-"""If 1, all of the storage tank effluent goes to the activated sludge reactor system, none goes to the
->>>>>>> bca57d16
-primary clarifier."""
-
-# Default KLa (oxygen transfer coefficient) values for AS reactors in d^-1:
-KLA1 = 0
-"""Default KLa (oxygen transfer coefficient) value for reactor 1 [d⁻¹]."""
-KLA2 = 0
-"""Default KLa (oxygen transfer coefficient) value for reactor 2 [d⁻¹]."""
-KLA3 = 120
-"""Default KLa (oxygen transfer coefficient) value for reactor 3 [d⁻¹]."""
-KLA4 = 120
-"""Default KLa (oxygen transfer coefficient) value for reactor 4 [d⁻¹]."""
-KLA5 = 60
-"""Default KLa (oxygen transfer coefficient) value for reactor 5 [d⁻¹]."""
-
-# external carbon flow rates for reactor 1 to 5 in kg COD / d:
-CARB1 = 2
-"""External carbon flow rate to reactor 1 [kg(COD) ⋅ d⁻¹]."""
-CARB2 = 0
-"""External carbon flow rate to reactor 2 [kg(COD) ⋅ d⁻¹]."""
-CARB3 = 0
-"""External carbon flow rate to reactor 3 [kg(COD) ⋅ d⁻¹]."""
-CARB4 = 0
-"""External carbon flow rate to reactor 4 [kg(COD) ⋅ d⁻¹]."""
-CARB5 = 0
-"""External carbon flow rate to reactor 5 [kg(COD) ⋅ d⁻¹]."""
-# external carbon source concentration = 400000 mg COD / L from BSM1
-CARBONSOURCECONC = 400000  # mg COD / L
-"""External carbon source concentration [g(COD) ⋅ m⁻³]."""
-
-# Default output pumping from storage tank
-QSTORAGE = 0
-"""Default flow rate from storage tank [m³ ⋅ d⁻¹]."""
-
-# Default closed loop control of Qw
-QW_HIGH = 450
-"""Upper limit flow rate for waste sludge Q_W [m³ ⋅ d⁻¹]."""
-QW_LOW = 300
-"""Lower limit flow rate for waste sludge Q_W [m³ ⋅ d⁻¹]."""
-
-# to be used for a Qintr controller of BSM1 type, should then be
-# sensorinit_bsm2 since it is an rudimentary 'actuator model' similar to QwT
-# QintrT = T*10
-
-# operating temperature of anaerobic digester
-T_OP = 35 + 273.15  # operational temperature of AD and interfaces
-"""Operational temperature of the anaerobic digester [K]."""
+# Copyright: Ulf Jeppsson, IEA, Lund University, Lund, Sweden
+"""Initialization file for bypass control, KLa values and carbon flows related to the activated sludge reactors 1-5.
+
+All parameters and specifications are based on BSM1 model.
+This file will be executed when running `bsm2_cl.py`, `bsm2_ol.py` or `bsm2_olem.py`.
+"""
+
+# control of bypassing options in BSM2
+QBYPASS = 60000  # type 2, everything above 60000 m3/d bypassed for primary clarifier
+"""Flow rate threshold for bypassing (type 2 splitter). Everything above this value is bypassed
+to the effluent [m³ ⋅ d⁻¹]."""
+QBYPASSPLANT = 1  # type 1, all of this is also bypassed the AS system
+"""If 1, all of the bypass flow is bypassed to the activated sludge reactor system, and not to the plant effluent."""
+QBYPASSAS = 0  # type 1, all of primary effluent bypassed for AS
+"""If 1, all of the primary clarifier effluent bypasses the activated sludge reactor system and goes to
+the plant effluent."""
+QTHICKENER2AS = 0  # type 1, all of thickener effluent to AS, none to primary
+"""If 1, all of the thickener effluent goes to the activated sludge reactor system, none goes to the
+primary clarifier."""
+QSTORAGE2AS = 0  # type 1, all of storage tank effluent to AS, none to primary
+"""If 1, all of the storage tank effluent goes to the activated sludge reactor system, none goes to the
+primary clarifier."""
+
+# Default KLa (oxygen transfer coefficient) values for AS reactors in d^-1:
+KLA1 = 0
+"""Default KLa (oxygen transfer coefficient) value for reactor 1 [d⁻¹]."""
+KLA2 = 0
+"""Default KLa (oxygen transfer coefficient) value for reactor 2 [d⁻¹]."""
+KLA3 = 120
+"""Default KLa (oxygen transfer coefficient) value for reactor 3 [d⁻¹]."""
+KLA4 = 120
+"""Default KLa (oxygen transfer coefficient) value for reactor 4 [d⁻¹]."""
+KLA5 = 60
+"""Default KLa (oxygen transfer coefficient) value for reactor 5 [d⁻¹]."""
+
+# external carbon flow rates for reactor 1 to 5 in kg COD / d:
+CARB1 = 2
+"""External carbon flow rate to reactor 1 [kg(COD) ⋅ d⁻¹]."""
+CARB2 = 0
+"""External carbon flow rate to reactor 2 [kg(COD) ⋅ d⁻¹]."""
+CARB3 = 0
+"""External carbon flow rate to reactor 3 [kg(COD) ⋅ d⁻¹]."""
+CARB4 = 0
+"""External carbon flow rate to reactor 4 [kg(COD) ⋅ d⁻¹]."""
+CARB5 = 0
+"""External carbon flow rate to reactor 5 [kg(COD) ⋅ d⁻¹]."""
+# external carbon source concentration = 400000 mg COD / L from BSM1
+CARBONSOURCECONC = 400000  # mg COD / L
+"""External carbon source concentration [g(COD) ⋅ m⁻³]."""
+
+# Default output pumping from storage tank
+QSTORAGE = 0
+"""Default flow rate from storage tank [m³ ⋅ d⁻¹]."""
+
+# Default closed loop control of Qw
+QW_HIGH = 450
+"""Upper limit flow rate for waste sludge Q_W [m³ ⋅ d⁻¹]."""
+QW_LOW = 300
+"""Lower limit flow rate for waste sludge Q_W [m³ ⋅ d⁻¹]."""
+
+# to be used for a Qintr controller of BSM1 type, should then be
+# sensorinit_bsm2 since it is an rudimentary 'actuator model' similar to QwT
+# QintrT = T*10
+
+# operating temperature of anaerobic digester
+T_OP = 35 + 273.15  # operational temperature of AD and interfaces
+"""Operational temperature of the anaerobic digester [K]."""