<<<<<<< HEAD
"""Initialisation file for all states and parameters related to the dewatering.
=======
"""Initialization file for all states and parameters related to the primary clarifier.
>>>>>>> bca57d16

All parameters and specifications are based on BSM1 model.
This file will be executed when running `bsm2_cl.py`, `bsm2_ol.py` or `bsm2_olem.py`.
"""

import numpy as np

VOL_P = 900  # Volume of the primary clarifier (m3)
"""Volume of the primary clarifier [m³]."""

F_CORR = 0.65  # Efficiency correction
"""Efficiency correction factor [-]."""

F_X = 0.85  # CODpart/CODtot ratio
"""COD_part/COD_tot ratio [-]."""

T_M = 0.125  # Smoothing time constant for qm calculation
"""Smoothing time constant for m² calculation [d]."""

F_PS = 0.007  # Ratio of primary sludge flow rate to the influent flow
"""Ratio of primary sludge flow rate to the influent flow [-]."""

# Initial values
S_I_P = 28.0670
"""Soluble inert organic matter [g(COD) ⋅ m⁻³]."""
S_S_P = 59.0473
"""Readily biodegradable substrate [g(COD) ⋅ m⁻³]."""
X_I_P = 94.3557
"""Particulate inert organic matter [g(COD) ⋅ m⁻³]."""
X_S_P = 356.8434
"""Slowly biodegradable substrate [g(COD) ⋅ m⁻³]."""
X_BH_P = 50.8946
"""Active heterotrophic biomass [g(COD) ⋅ m⁻³]."""
X_BA_P = 0.0946
"""Active autotrophic biomass [g(COD) ⋅ m⁻³]."""
X_P_P = 0.6531
"""Particulate products arising from biomass decay [g(COD) ⋅ m⁻³]."""
S_O_P = 0.0175
"""Dissolved oxygen [g(O₂) ⋅ m⁻³]."""
S_NO_P = 0.1174
"""Nitrate and nitrite [g(N) ⋅ m⁻³]."""
S_NH_P = 34.9215
"""Ammonium plus ammonia nitrogen [g(N) ⋅ m⁻³]."""
S_ND_P = 5.5457
"""Soluble biodegradable organic nitrogen [g(N) ⋅ m⁻³]."""
X_ND_P = 15.8132
"""Particulate biodegradable organic nitrogen [g(N) ⋅ m⁻³]."""
S_ALK_P = 7.6965
"""Alkalinity [mol(HCO₃⁻) ⋅ m⁻³]."""
TSS_P = 377.1311
"""Total suspended solids [g(TSS) ⋅ m⁻³]."""
Q_P = 2.1086e04
"""Flow rate [m³ ⋅ d⁻¹]."""
T_P = 14.8581
"""Temperature [°C]."""
S_D1_P = 0
"""Dummy state 1 [-]."""
S_D2_P = 0
"""Dummy state 2 [-]."""
S_D3_P = 0
"""Dummy state 3 [-]."""
X_D4_P = 0
"""Dummy state 4 [-]."""
X_D5_P = 0
"""Dummy state 5 [-]."""

YINIT1 = np.array(
    [
        S_I_P,
        S_S_P,
        X_I_P,
        X_S_P,
        X_BH_P,
        X_BA_P,
        X_P_P,
        S_O_P,
        S_NO_P,
        S_NH_P,
        S_ND_P,
        X_ND_P,
        S_ALK_P,
        TSS_P,
        Q_P,
        T_P,
        S_D1_P,
        S_D2_P,
        S_D3_P,
        X_D4_P,
        X_D5_P,
    ]
)
"""Initial values for the primary clarifier."""

# Vector with settleability of the 21 components of ASM1,
# compare with f_sx,i in Otterpohl/Freund
XVECTOR_P = np.array([0, 0, 1, 1, 1, 1, 1, 0, 0, 0, 0, 1, 0, 0, 0, 0, 0, 0, 0, 1, 1], dtype=bool)
"""Vector with settleability of the 21 components of ASM1. Compare with f_sx,i in Otterpohl/Freund."""

PAR_P = np.array([F_CORR, F_X, T_M, F_PS])
"""Parameters for the primary clarifier."""
<|MERGE_RESOLUTION|>--- conflicted
+++ resolved
@@ -1,105 +1,101 @@
-<<<<<<< HEAD
-"""Initialisation file for all states and parameters related to the dewatering.
-=======
-"""Initialization file for all states and parameters related to the primary clarifier.
->>>>>>> bca57d16
-
-All parameters and specifications are based on BSM1 model.
-This file will be executed when running `bsm2_cl.py`, `bsm2_ol.py` or `bsm2_olem.py`.
-"""
-
-import numpy as np
-
-VOL_P = 900  # Volume of the primary clarifier (m3)
-"""Volume of the primary clarifier [m³]."""
-
-F_CORR = 0.65  # Efficiency correction
-"""Efficiency correction factor [-]."""
-
-F_X = 0.85  # CODpart/CODtot ratio
-"""COD_part/COD_tot ratio [-]."""
-
-T_M = 0.125  # Smoothing time constant for qm calculation
-"""Smoothing time constant for m² calculation [d]."""
-
-F_PS = 0.007  # Ratio of primary sludge flow rate to the influent flow
-"""Ratio of primary sludge flow rate to the influent flow [-]."""
-
-# Initial values
-S_I_P = 28.0670
-"""Soluble inert organic matter [g(COD) ⋅ m⁻³]."""
-S_S_P = 59.0473
-"""Readily biodegradable substrate [g(COD) ⋅ m⁻³]."""
-X_I_P = 94.3557
-"""Particulate inert organic matter [g(COD) ⋅ m⁻³]."""
-X_S_P = 356.8434
-"""Slowly biodegradable substrate [g(COD) ⋅ m⁻³]."""
-X_BH_P = 50.8946
-"""Active heterotrophic biomass [g(COD) ⋅ m⁻³]."""
-X_BA_P = 0.0946
-"""Active autotrophic biomass [g(COD) ⋅ m⁻³]."""
-X_P_P = 0.6531
-"""Particulate products arising from biomass decay [g(COD) ⋅ m⁻³]."""
-S_O_P = 0.0175
-"""Dissolved oxygen [g(O₂) ⋅ m⁻³]."""
-S_NO_P = 0.1174
-"""Nitrate and nitrite [g(N) ⋅ m⁻³]."""
-S_NH_P = 34.9215
-"""Ammonium plus ammonia nitrogen [g(N) ⋅ m⁻³]."""
-S_ND_P = 5.5457
-"""Soluble biodegradable organic nitrogen [g(N) ⋅ m⁻³]."""
-X_ND_P = 15.8132
-"""Particulate biodegradable organic nitrogen [g(N) ⋅ m⁻³]."""
-S_ALK_P = 7.6965
-"""Alkalinity [mol(HCO₃⁻) ⋅ m⁻³]."""
-TSS_P = 377.1311
-"""Total suspended solids [g(TSS) ⋅ m⁻³]."""
-Q_P = 2.1086e04
-"""Flow rate [m³ ⋅ d⁻¹]."""
-T_P = 14.8581
-"""Temperature [°C]."""
-S_D1_P = 0
-"""Dummy state 1 [-]."""
-S_D2_P = 0
-"""Dummy state 2 [-]."""
-S_D3_P = 0
-"""Dummy state 3 [-]."""
-X_D4_P = 0
-"""Dummy state 4 [-]."""
-X_D5_P = 0
-"""Dummy state 5 [-]."""
-
-YINIT1 = np.array(
-    [
-        S_I_P,
-        S_S_P,
-        X_I_P,
-        X_S_P,
-        X_BH_P,
-        X_BA_P,
-        X_P_P,
-        S_O_P,
-        S_NO_P,
-        S_NH_P,
-        S_ND_P,
-        X_ND_P,
-        S_ALK_P,
-        TSS_P,
-        Q_P,
-        T_P,
-        S_D1_P,
-        S_D2_P,
-        S_D3_P,
-        X_D4_P,
-        X_D5_P,
-    ]
-)
-"""Initial values for the primary clarifier."""
-
-# Vector with settleability of the 21 components of ASM1,
-# compare with f_sx,i in Otterpohl/Freund
-XVECTOR_P = np.array([0, 0, 1, 1, 1, 1, 1, 0, 0, 0, 0, 1, 0, 0, 0, 0, 0, 0, 0, 1, 1], dtype=bool)
-"""Vector with settleability of the 21 components of ASM1. Compare with f_sx,i in Otterpohl/Freund."""
-
-PAR_P = np.array([F_CORR, F_X, T_M, F_PS])
-"""Parameters for the primary clarifier."""
+"""Initialization file for all states and parameters related to the primary clarifier.
+
+All parameters and specifications are based on BSM1 model.
+This file will be executed when running `bsm2_cl.py`, `bsm2_ol.py` or `bsm2_olem.py`.
+"""
+
+import numpy as np
+
+VOL_P = 900  # Volume of the primary clarifier (m3)
+"""Volume of the primary clarifier [m³]."""
+
+F_CORR = 0.65  # Efficiency correction
+"""Efficiency correction factor [-]."""
+
+F_X = 0.85  # CODpart/CODtot ratio
+"""COD_part/COD_tot ratio [-]."""
+
+T_M = 0.125  # Smoothing time constant for qm calculation
+"""Smoothing time constant for m² calculation [d]."""
+
+F_PS = 0.007  # Ratio of primary sludge flow rate to the influent flow
+"""Ratio of primary sludge flow rate to the influent flow [-]."""
+
+# Initial values
+S_I_P = 28.0670
+"""Soluble inert organic matter [g(COD) ⋅ m⁻³]."""
+S_S_P = 59.0473
+"""Readily biodegradable substrate [g(COD) ⋅ m⁻³]."""
+X_I_P = 94.3557
+"""Particulate inert organic matter [g(COD) ⋅ m⁻³]."""
+X_S_P = 356.8434
+"""Slowly biodegradable substrate [g(COD) ⋅ m⁻³]."""
+X_BH_P = 50.8946
+"""Active heterotrophic biomass [g(COD) ⋅ m⁻³]."""
+X_BA_P = 0.0946
+"""Active autotrophic biomass [g(COD) ⋅ m⁻³]."""
+X_P_P = 0.6531
+"""Particulate products arising from biomass decay [g(COD) ⋅ m⁻³]."""
+S_O_P = 0.0175
+"""Dissolved oxygen [g(O₂) ⋅ m⁻³]."""
+S_NO_P = 0.1174
+"""Nitrate and nitrite [g(N) ⋅ m⁻³]."""
+S_NH_P = 34.9215
+"""Ammonium plus ammonia nitrogen [g(N) ⋅ m⁻³]."""
+S_ND_P = 5.5457
+"""Soluble biodegradable organic nitrogen [g(N) ⋅ m⁻³]."""
+X_ND_P = 15.8132
+"""Particulate biodegradable organic nitrogen [g(N) ⋅ m⁻³]."""
+S_ALK_P = 7.6965
+"""Alkalinity [mol(HCO₃⁻) ⋅ m⁻³]."""
+TSS_P = 377.1311
+"""Total suspended solids [g(TSS) ⋅ m⁻³]."""
+Q_P = 2.1086e04
+"""Flow rate [m³ ⋅ d⁻¹]."""
+T_P = 14.8581
+"""Temperature [°C]."""
+S_D1_P = 0
+"""Dummy state 1 [-]."""
+S_D2_P = 0
+"""Dummy state 2 [-]."""
+S_D3_P = 0
+"""Dummy state 3 [-]."""
+X_D4_P = 0
+"""Dummy state 4 [-]."""
+X_D5_P = 0
+"""Dummy state 5 [-]."""
+
+YINIT1 = np.array(
+    [
+        S_I_P,
+        S_S_P,
+        X_I_P,
+        X_S_P,
+        X_BH_P,
+        X_BA_P,
+        X_P_P,
+        S_O_P,
+        S_NO_P,
+        S_NH_P,
+        S_ND_P,
+        X_ND_P,
+        S_ALK_P,
+        TSS_P,
+        Q_P,
+        T_P,
+        S_D1_P,
+        S_D2_P,
+        S_D3_P,
+        X_D4_P,
+        X_D5_P,
+    ]
+)
+"""Initial values for the primary clarifier."""
+
+# Vector with settleability of the 21 components of ASM1,
+# compare with f_sx,i in Otterpohl/Freund
+XVECTOR_P = np.array([0, 0, 1, 1, 1, 1, 1, 0, 0, 0, 0, 1, 0, 0, 0, 0, 0, 0, 0, 1, 1], dtype=bool)
+"""Vector with settleability of the 21 components of ASM1. Compare with f_sx,i in Otterpohl/Freund."""
+
+PAR_P = np.array([F_CORR, F_X, T_M, F_PS])
+"""Parameters for the primary clarifier."""