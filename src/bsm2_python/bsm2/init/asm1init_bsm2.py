"""Initialization file for all states and parameters related to the AS systems (reactors 1-5).

All parameters and specifications are based on BSM1 model.
This file will be executed when running `bsm2_cl.py`, `bsm2_ol.py` or `bsm2_olem.py`.
"""

import numpy as np

# flows:
QIN0 = 20648
"""Flow rate of influent [m³ ⋅ d⁻¹]."""

QIN = QIN0
"""Flow rate of influent [m³ ⋅ d⁻¹]."""
QINTR = 3 * QIN0
"""Flow rate of internal recirculation [m³ ⋅ d⁻¹]."""
QR = QIN0
"""Flow rate of sludge return [m³ ⋅ d⁻¹]."""
QW = 300
"""Flow rate of waste sludge [m³ ⋅ d⁻¹]."""

# The following states represent concentrations in different AS reactors (1 to 5)

S_I1 = 28.0643
"""Soluble inert organic matter (reactor 1) [g(COD) ⋅ m⁻³]."""
S_S1 = 3.0503
"""Readily biodegradable substrate (reactor 1) [g(COD) ⋅ m⁻³]."""
X_I1 = 1532.3
"""Particulate inert organic matter (reactor 1) [g(COD) ⋅ m⁻³]."""
X_S1 = 63.0433
"""Slowly biodegradable substrate (reactor 1) [g(COD) ⋅ m⁻³]."""
X_BH1 = 2245.1
"""Active heterotrophic biomass (reactor 1) [g(COD) ⋅ m⁻³]."""
X_BA1 = 166.6699
"""Active autotrophic biomass (reactor 1) [g(COD) ⋅ m⁻³]."""
X_P1 = 964.8992
"""Particulate products arising from biomass decay (reactor 1) [g(COD) ⋅ m⁻³]."""
S_O1 = 0.0093
"""Dissolved oxygen (reactor 1) [g(O₂) ⋅ m⁻³]."""
S_NO1 = 3.9350
"""Nitrate and nitrite (reactor 1) [g(N) ⋅ m⁻³]."""
S_NH1 = 6.8924
"""Ammonium plus ammonia nitrogen (reactor 1) [g(N) ⋅ m⁻³]."""
S_ND1 = 0.9580
"""Soluble biodegradable organic nitrogen (reactor 1) [g(N) ⋅ m⁻³]."""
X_ND1 = 3.8453
"""Particulate biodegradable organic nitrogen (reactor 1) [g(N) ⋅ m⁻³]."""
S_ALK1 = 5.4213
"""Alkalinity (reactor 1) [mol(HCO₃⁻) ⋅ m⁻³]."""
TSS1 = 3729.0
"""Total suspended solids (reactor 1) [g(TSS) ⋅ m⁻³]."""
Q1 = 103533
"""Flow rate (reactor 1) [m³ ⋅ d⁻¹]."""
T1 = 14.8581
"""Temperature (reactor 1) [°C]."""
S_D1_1 = 0
"""Dummy state 1 (reactor 1) [-]."""
S_D2_1 = 0
"""Dummy state 2 (reactor 1) [-]."""
S_D3_1 = 0
"""Dummy state 3 (reactor 1) [-]."""
X_D4_1 = 0
"""Dummy state 4 (reactor 1) [-]."""
X_D5_1 = 0
"""Dummy state 5 (reactor 1) [-]."""

S_I2 = 28.0643
"""Soluble inert organic matter (reactor 2) [g(COD) ⋅ m⁻³]."""
S_S2 = 1.3412
"""Readily biodegradable substrate (reactor 2) [g(COD) ⋅ m⁻³]."""
X_I2 = 1532.3
"""Particulate inert organic matter (reactor 2) [g(COD) ⋅ m⁻³]."""
X_S2 = 58.8579
"""Slowly biodegradable substrate (reactor 2) [g(COD) ⋅ m⁻³]."""
X_BH2 = 2245.4
"""Active heterotrophic biomass (reactor 2) [g(COD) ⋅ m⁻³]."""
X_BA2 = 166.5512
"""Active autotrophic biomass (reactor 2) [g(COD) ⋅ m⁻³]."""
X_P2 = 965.6805
"""Particulate products arising from biomass decay (reactor 2) [g(COD) ⋅ m⁻³]."""
S_O2 = 1.0907e-4
"""Dissolved oxygen (reactor 2) [g(O₂) ⋅ m⁻³]."""
S_NO2 = 2.2207
"""Nitrate and nitrite (reactor 2) [g(N) ⋅ m⁻³]."""
S_NH2 = 7.2028
"""Ammonium plus ammonia nitrogen (reactor 2) [g(N) ⋅ m⁻³]."""
S_ND2 = 0.6862
"""Soluble biodegradable organic nitrogen (reactor 2) [g(N) ⋅ m⁻³]."""
X_ND2 = 3.7424
"""Particulate biodegradable organic nitrogen (reactor 2) [g(N) ⋅ m⁻³]."""
S_ALK2 = 5.5659
"""Alkalinity (reactor 2) [mol(HCO₃⁻) ⋅ m⁻³]."""
TSS2 = 3726.6
"""Total suspended solids (reactor 2) [g(TSS) ⋅ m⁻³]."""
Q2 = 103533
"""Flow rate (reactor 2) [m³ ⋅ d⁻¹]."""
T2 = 14.8581
"""Temperature (reactor 2) [°C]."""
S_D1_2 = 0
"""Dummy state 1 (reactor 2) [-]."""
S_D2_2 = 0
"""Dummy state 2 (reactor 2) [-]."""
S_D3_2 = 0
"""Dummy state 3 (reactor 2) [-]."""
X_D4_2 = 0
"""Dummy state 4 (reactor 2) [-]."""
X_D5_2 = 0
"""Dummy state 5 (reactor 2) [-]."""

S_I3 = 28.0643
"""Soluble inert organic matter (reactor 3) [g(COD) ⋅ m⁻³]."""
S_S3 = 0.9553
"""Readily biodegradable substrate (reactor 3) [g(COD) ⋅ m⁻³]."""
X_I3 = 1532.3
"""Particulate inert organic matter (reactor 3) [g(COD) ⋅ m⁻³]."""
X_S3 = 46.2983
"""Slowly biodegradable substrate (reactor 3) [g(COD) ⋅ m⁻³]."""
X_BH3 = 2246.8
"""Active heterotrophic biomass (reactor 3) [g(COD) ⋅ m⁻³]."""
X_BA3 = 167.3077
"""Active autotrophic biomass (reactor 3) [g(COD) ⋅ m⁻³]."""
X_P3 = 967.2442
"""Particulate products arising from biomass decay (reactor 3) [g(COD) ⋅ m⁻³]."""
S_O3 = 0.4663
"""Dissolved oxygen (reactor 3) [g(O₂) ⋅ m⁻³]."""
S_NO3 = 5.5141
"""Nitrate and nitrite (reactor 3) [g(N) ⋅ m⁻³]."""
S_NH3 = 3.4247
"""Ammonium plus ammonia nitrogen (reactor 3) [g(N) ⋅ m⁻³]."""
S_ND3 = 0.6513
"""Soluble biodegradable organic nitrogen (reactor 3) [g(N) ⋅ m⁻³]."""
X_ND3 = 3.1405
"""Particulate biodegradable organic nitrogen (reactor 3) [g(N) ⋅ m⁻³]."""
S_ALK3 = 5.0608
"""Alkalinity (reactor 3) [mol(HCO₃⁻) ⋅ m⁻³]."""
TSS3 = 3719.9
"""Total suspended solids (reactor 3) [g(TSS) ⋅ m⁻³]."""
Q3 = 103533
"""Flow rate (reactor 3) [m³ ⋅ d⁻¹]."""
T3 = 14.8581
"""Temperature (reactor 3) [°C]."""
S_D1_3 = 0
"""Dummy state 1 (reactor 3) [-]."""
S_D2_3 = 0
"""Dummy state 2 (reactor 3) [-]."""
S_D3_3 = 0
"""Dummy state 3 (reactor 3) [-]."""
X_D4_3 = 0
"""Dummy state 4 (reactor 3) [-]."""
X_D5_3 = 0
"""Dummy state 5 (reactor 3) [-]."""

S_I4 = 28.0643
"""Soluble inert organic matter (reactor 4) [g(COD) ⋅ m⁻³]."""
S_S4 = 0.7806
"""Readily biodegradable substrate (reactor 4) [g(COD) ⋅ m⁻³]."""
X_I4 = 1532.3
"""Particulate inert organic matter (reactor 4) [g(COD) ⋅ m⁻³]."""
X_S4 = 37.3881
"""Slowly biodegradable substrate (reactor 4) [g(COD) ⋅ m⁻³]."""
X_BH4 = 2245.6
"""Active heterotrophic biomass (reactor 4) [g(COD) ⋅ m⁻³]."""
X_BA4 = 167.8339
"""Active autotrophic biomass (reactor 4) [g(COD) ⋅ m⁻³]."""
X_P4 = 968.8072
"""Particulate products arising from biomass decay (reactor 4) [g(COD) ⋅ m⁻³]."""
S_O4 = 1.4284
"""Dissolved oxygen (reactor 4) [g(O₂) ⋅ m⁻³]."""
S_NO4 = 8.4066
"""Nitrate and nitrite (reactor 4) [g(N) ⋅ m⁻³]."""
S_NH4 = 0.6922
"""Ammonium plus ammonia nitrogen (reactor 4) [g(N) ⋅ m⁻³]."""
S_ND4 = 0.6094
"""Soluble biodegradable organic nitrogen (reactor 4) [g(N) ⋅ m⁻³]."""
X_ND4 = 2.6815
"""Particulate biodegradable organic nitrogen (reactor 4) [g(N) ⋅ m⁻³]."""
S_ALK4 = 4.6590
"""Alkalinity (reactor 4) [mol(HCO₃⁻) ⋅ m⁻³]."""
TSS4 = 3713.9
"""Total suspended solids (reactor 4) [g(TSS) ⋅ m⁻³]."""
Q4 = 103533
"""Flow rate (reactor 4) [m³ ⋅ d⁻¹]."""
T4 = 14.8581
"""Temperature (reactor 4) [°C]."""
S_D1_4 = 0
"""Dummy state 1 (reactor 4) [-]."""
S_D2_4 = 0
"""Dummy state 2 (reactor 4) [-]."""
S_D3_4 = 0
"""Dummy state 3 (reactor 4) [-]."""
X_D4_4 = 0
"""Dummy state 4 (reactor 4) [-]."""
X_D5_4 = 0
"""Dummy state 5 (reactor 4) [-]."""

S_I5 = 28.0643
"""Soluble inert organic matter (reactor 5) [g(COD) ⋅ m⁻³]."""
S_S5 = 0.6734
"""Readily biodegradable substrate (reactor 5) [g(COD) ⋅ m⁻³]."""
X_I5 = 1532.3
"""Particulate inert organic matter (reactor 5) [g(COD) ⋅ m⁻³]."""
X_S5 = 31.9144
"""Slowly biodegradable substrate (reactor 5) [g(COD) ⋅ m⁻³]."""
X_BH5 = 2242.1
"""Active heterotrophic biomass (reactor 5) [g(COD) ⋅ m⁻³]."""
X_BA5 = 167.8482
"""Active autotrophic biomass (reactor 5) [g(COD) ⋅ m⁻³]."""
X_P5 = 970.3678
"""Particulate products arising from biomass decay (reactor 5) [g(COD) ⋅ m⁻³]."""
S_O5 = 1.3748
"""Dissolved oxygen (reactor 5) [g(O₂) ⋅ m⁻³]."""
S_NO5 = 9.1948
"""Nitrate and nitrite (reactor 5) [g(N) ⋅ m⁻³]."""
S_NH5 = 0.1585
"""Ammonium plus ammonia nitrogen (reactor 5) [g(N) ⋅ m⁻³]."""
S_ND5 = 0.5594
"""Soluble biodegradable organic nitrogen (reactor 5) [g(N) ⋅ m⁻³]."""
X_ND5 = 2.3926
"""Particulate biodegradable organic nitrogen (reactor 5) [g(N) ⋅ m⁻³]."""
S_ALK5 = 4.5646
"""Alkalinity (reactor 5) [mol(HCO₃⁻) ⋅ m⁻³]."""
TSS5 = 3708.4
"""Total suspended solids (reactor 5) [g(TSS) ⋅ m⁻³]."""
Q5 = 103533
"""Flow rate (reactor 5) [m³ ⋅ d⁻¹]."""
T5 = 14.8581
"""Temperature (reactor 5) [°C]."""
S_D1_5 = 0
"""Dummy state 1 (reactor 5) [-]."""
S_D2_5 = 0
"""Dummy state 2 (reactor 5) [-]."""
S_D3_5 = 0
"""Dummy state 3 (reactor 5) [-]."""
X_D4_5 = 0
"""Dummy state 4 (reactor 5) [-]."""
X_D5_5 = 0
"""Dummy state 5 (reactor 5) [-]."""

YINIT1 = np.array(
    [
        S_I1,
        S_S1,
        X_I1,
        X_S1,
        X_BH1,
        X_BA1,
        X_P1,
        S_O1,
        S_NO1,
        S_NH1,
        S_ND1,
        X_ND1,
        S_ALK1,
        TSS1,
        Q1,
        T1,
        S_D1_1,
        S_D2_1,
        S_D3_1,
        X_D4_1,
        X_D5_1,
    ]
)
"""Initial concentrations for the activated sludge reactor 1."""

YINIT2 = np.array(
    [
        S_I2,
        S_S2,
        X_I2,
        X_S2,
        X_BH2,
        X_BA2,
        X_P2,
        S_O2,
        S_NO2,
        S_NH2,
        S_ND2,
        X_ND2,
        S_ALK2,
        TSS2,
        Q2,
        T2,
        S_D1_2,
        S_D2_2,
        S_D3_2,
        X_D4_2,
        X_D5_2,
    ]
)
"""Initial concentrations for the activated sludge reactor 2."""

YINIT3 = np.array(
    [
        S_I3,
        S_S3,
        X_I3,
        X_S3,
        X_BH3,
        X_BA3,
        X_P3,
        S_O3,
        S_NO3,
        S_NH3,
        S_ND3,
        X_ND3,
        S_ALK3,
        TSS3,
        Q3,
        T3,
        S_D1_3,
        S_D2_3,
        S_D3_3,
        X_D4_3,
        X_D5_3,
    ]
)
"""Initial concentrations for the activated sludge reactor 3."""

YINIT4 = np.array(
    [
        S_I4,
        S_S4,
        X_I4,
        X_S4,
        X_BH4,
        X_BA4,
        X_P4,
        S_O4,
        S_NO4,
        S_NH4,
        S_ND4,
        X_ND4,
        S_ALK4,
        TSS4,
        Q4,
        T4,
        S_D1_4,
        S_D2_4,
        S_D3_4,
        X_D4_4,
        X_D5_4,
    ]
)
"""Initial concentrations for the activated sludge reactor 4."""

YINIT5 = np.array(
    [
        S_I5,
        S_S5,
        X_I5,
        X_S5,
        X_BH5,
        X_BA5,
        X_P5,
        S_O5,
        S_NO5,
        S_NH5,
        S_ND5,
        X_ND5,
        S_ALK5,
        TSS5,
        Q5,
        T5,
        S_D1_5,
        S_D2_5,
        S_D3_5,
        X_D4_5,
        X_D5_5,
    ]
)
"""Initial concentrations for the activated sludge reactor 5."""


# parameters for AS system at 15 degC, based on Alex et al (2018) (BSM1)
MU_H = 4.0
"""Maximum heterotrophic growth rate [d⁻¹]."""
K_S = 10.0
"""Substrate half-saturation coefficient for heterotrophic growth [g(COD) ⋅ m⁻³]."""
K_OH = 0.2
"""Oxygen half-saturation coefficient for heterotrophic growth [g(O₂) ⋅ m⁻³]."""
K_NO = 0.5
"""Nitrate half-saturation coefficient for anoxic heterotrophic growth [g(N) ⋅ m⁻³]."""
B_H = 0.3
"""Heterotrophic decay rate [d⁻¹]."""
MU_A = 0.5
"""Maximum autotrophic growth rate [d⁻¹]."""
K_NH = 1.0
"""Ammonia half-saturation coefficient for autotrophic growth [g(N) ⋅ m⁻³]."""
K_OA = 0.4
"""Oxygen half-saturation coefficient for autotrophic growth [g(O₂) ⋅ m⁻³]."""
B_A = 0.05
"""Autotrophic decay rate [d⁻¹]."""
NY_G = 0.8
"""Anoxic growth rate correction factor [-]."""
K_A = 0.05
"""Ammonification rate [m³ ⋅ (g(COD) ⋅ d)⁻¹]."""
K_H = 3.0
"""Maximum specific hydrolysis rate [g(COD) ⋅ (g(COD) ⋅ d)⁻¹]."""
K_X = 0.1
"""Particulate substrate half-saturation coefficient for hydrolysis [g(COD) ⋅ g(COD)⁻¹]."""
NY_H = 0.8
"""Anoxic hydrolysis rate correction factor [-]."""
Y_H = 0.67
"""Heterotrophic yield [g(COD) ⋅ g(COD)⁻¹]."""
Y_A = 0.24
"""Autotrophic yield [g(COD) ⋅ g(N)⁻¹]."""
F_P = 0.08
"""Fraction of biomass leading to particulate inert products [-]."""
I_XB = 0.08
"""Fraction of nitrogen in biomass [g(N) ⋅ g(COD)⁻¹]."""
I_XP = 0.06
"""Fraction of nitrogen in organic particulate inerts [g(N) ⋅ g(COD)⁻¹]."""
X_I2TSS = 0.75
"""Conversion factor for particulate inert organic matter to TSS [-]."""
X_S2TSS = 0.75
"""Conversion factor for readily biodegradable substrate to TSS [-]."""
X_BH2TSS = 0.75
"""Conversion factor for heterotrophic biomass to TSS [-]."""
X_BA2TSS = 0.75
"""Conversion factor for autotrophic biomass to TSS [-]."""
X_P2TSS = 0.75
"""Conversion factor for particulate products to TSS [-]."""

PAR1 = np.array(
    [
        MU_H,
        K_S,
        K_OH,
        K_NO,
        B_H,
        MU_A,
        K_NH,
        K_OA,
        B_A,
        NY_G,
        K_A,
        K_H,
        K_X,
        NY_H,
        Y_H,
        Y_A,
        F_P,
        I_XB,
        I_XP,
        X_I2TSS,
        X_S2TSS,
        X_BH2TSS,
        X_BA2TSS,
        X_P2TSS,
    ]
)
"""Parameters for the activated sludge reactor 1 at 15 °C, based on Alex et al (2018) (BSM1)."""

PAR2 = PAR1
"""Parameters for the activated sludge reactor 2 at 15 °C, based on Alex et al (2018) (BSM1)."""
PAR3 = PAR1
"""Parameters for the activated sludge reactor 3 at 15 °C, based on Alex et al (2018) (BSM1)."""
PAR4 = PAR1
"""Parameters for the activated sludge reactor 4 at 15 °C, based on Alex et al (2018) (BSM1)."""
PAR5 = PAR1
"""Parameters for the activated sludge reactor 5 at 15 °C, based on Alex et al (2018) (BSM1)."""

# reactor volumes:
VOL1 = 1500
"""Volume of reactor 1 [m³]."""
VOL2 = VOL1
"""Volume of reactor 2 [m³]."""
VOL3 = 3000
"""Volume of reactor 3 [m³]."""
VOL4 = VOL3
"""Volume of reactor 4 [m³]."""
VOL5 = VOL3
"""Volume of reactor 5 [m³]."""

# oxygen saturation concentration at 15 degC, based on BSM1
SOSAT1 = 8
<<<<<<< HEAD
"""Oxygen saturation concentration at 15 °C in reactor 1 [%]."""
SOSAT2 = SOSAT1
"""Oxygen saturation concentration at 15 °C in reactor 2 [%]."""
SOSAT3 = SOSAT1
"""Oxygen saturation concentration at 15 °C in reactor 3 [%]."""
SOSAT4 = SOSAT1
"""Oxygen saturation concentration at 15 °C in reactor 4 [%]."""
SOSAT5 = SOSAT1
"""Oxygen saturation concentration at 15 °C in reactor 5 [%]."""

=======
"""Oxygen saturation concentration at 15 °C in reactor 1 [g(O₂) ⋅ m⁻³]."""
SOSAT2 = SOSAT1
"""Oxygen saturation concentration at 15 °C in reactor 2 [g(O₂) ⋅ m⁻³]."""
SOSAT3 = SOSAT1
"""Oxygen saturation concentration at 15 °C in reactor 3 [g(O₂) ⋅ m⁻³]."""
SOSAT4 = SOSAT1
"""Oxygen saturation concentration at 15 °C in reactor 4 [g(O₂) ⋅ m⁻³]."""
SOSAT5 = SOSAT1
"""Oxygen saturation concentration at 15 °C in reactor 5 [g(O₂) ⋅ m⁻³]."""

>>>>>>> bca57d16
<|MERGE_RESOLUTION|>--- conflicted
+++ resolved
@@ -1,500 +1,486 @@
-"""Initialization file for all states and parameters related to the AS systems (reactors 1-5).
-
-All parameters and specifications are based on BSM1 model.
-This file will be executed when running `bsm2_cl.py`, `bsm2_ol.py` or `bsm2_olem.py`.
-"""
-
-import numpy as np
-
-# flows:
-QIN0 = 20648
-"""Flow rate of influent [m³ ⋅ d⁻¹]."""
-
-QIN = QIN0
-"""Flow rate of influent [m³ ⋅ d⁻¹]."""
-QINTR = 3 * QIN0
-"""Flow rate of internal recirculation [m³ ⋅ d⁻¹]."""
-QR = QIN0
-"""Flow rate of sludge return [m³ ⋅ d⁻¹]."""
-QW = 300
-"""Flow rate of waste sludge [m³ ⋅ d⁻¹]."""
-
-# The following states represent concentrations in different AS reactors (1 to 5)
-
-S_I1 = 28.0643
-"""Soluble inert organic matter (reactor 1) [g(COD) ⋅ m⁻³]."""
-S_S1 = 3.0503
-"""Readily biodegradable substrate (reactor 1) [g(COD) ⋅ m⁻³]."""
-X_I1 = 1532.3
-"""Particulate inert organic matter (reactor 1) [g(COD) ⋅ m⁻³]."""
-X_S1 = 63.0433
-"""Slowly biodegradable substrate (reactor 1) [g(COD) ⋅ m⁻³]."""
-X_BH1 = 2245.1
-"""Active heterotrophic biomass (reactor 1) [g(COD) ⋅ m⁻³]."""
-X_BA1 = 166.6699
-"""Active autotrophic biomass (reactor 1) [g(COD) ⋅ m⁻³]."""
-X_P1 = 964.8992
-"""Particulate products arising from biomass decay (reactor 1) [g(COD) ⋅ m⁻³]."""
-S_O1 = 0.0093
-"""Dissolved oxygen (reactor 1) [g(O₂) ⋅ m⁻³]."""
-S_NO1 = 3.9350
-"""Nitrate and nitrite (reactor 1) [g(N) ⋅ m⁻³]."""
-S_NH1 = 6.8924
-"""Ammonium plus ammonia nitrogen (reactor 1) [g(N) ⋅ m⁻³]."""
-S_ND1 = 0.9580
-"""Soluble biodegradable organic nitrogen (reactor 1) [g(N) ⋅ m⁻³]."""
-X_ND1 = 3.8453
-"""Particulate biodegradable organic nitrogen (reactor 1) [g(N) ⋅ m⁻³]."""
-S_ALK1 = 5.4213
-"""Alkalinity (reactor 1) [mol(HCO₃⁻) ⋅ m⁻³]."""
-TSS1 = 3729.0
-"""Total suspended solids (reactor 1) [g(TSS) ⋅ m⁻³]."""
-Q1 = 103533
-"""Flow rate (reactor 1) [m³ ⋅ d⁻¹]."""
-T1 = 14.8581
-"""Temperature (reactor 1) [°C]."""
-S_D1_1 = 0
-"""Dummy state 1 (reactor 1) [-]."""
-S_D2_1 = 0
-"""Dummy state 2 (reactor 1) [-]."""
-S_D3_1 = 0
-"""Dummy state 3 (reactor 1) [-]."""
-X_D4_1 = 0
-"""Dummy state 4 (reactor 1) [-]."""
-X_D5_1 = 0
-"""Dummy state 5 (reactor 1) [-]."""
-
-S_I2 = 28.0643
-"""Soluble inert organic matter (reactor 2) [g(COD) ⋅ m⁻³]."""
-S_S2 = 1.3412
-"""Readily biodegradable substrate (reactor 2) [g(COD) ⋅ m⁻³]."""
-X_I2 = 1532.3
-"""Particulate inert organic matter (reactor 2) [g(COD) ⋅ m⁻³]."""
-X_S2 = 58.8579
-"""Slowly biodegradable substrate (reactor 2) [g(COD) ⋅ m⁻³]."""
-X_BH2 = 2245.4
-"""Active heterotrophic biomass (reactor 2) [g(COD) ⋅ m⁻³]."""
-X_BA2 = 166.5512
-"""Active autotrophic biomass (reactor 2) [g(COD) ⋅ m⁻³]."""
-X_P2 = 965.6805
-"""Particulate products arising from biomass decay (reactor 2) [g(COD) ⋅ m⁻³]."""
-S_O2 = 1.0907e-4
-"""Dissolved oxygen (reactor 2) [g(O₂) ⋅ m⁻³]."""
-S_NO2 = 2.2207
-"""Nitrate and nitrite (reactor 2) [g(N) ⋅ m⁻³]."""
-S_NH2 = 7.2028
-"""Ammonium plus ammonia nitrogen (reactor 2) [g(N) ⋅ m⁻³]."""
-S_ND2 = 0.6862
-"""Soluble biodegradable organic nitrogen (reactor 2) [g(N) ⋅ m⁻³]."""
-X_ND2 = 3.7424
-"""Particulate biodegradable organic nitrogen (reactor 2) [g(N) ⋅ m⁻³]."""
-S_ALK2 = 5.5659
-"""Alkalinity (reactor 2) [mol(HCO₃⁻) ⋅ m⁻³]."""
-TSS2 = 3726.6
-"""Total suspended solids (reactor 2) [g(TSS) ⋅ m⁻³]."""
-Q2 = 103533
-"""Flow rate (reactor 2) [m³ ⋅ d⁻¹]."""
-T2 = 14.8581
-"""Temperature (reactor 2) [°C]."""
-S_D1_2 = 0
-"""Dummy state 1 (reactor 2) [-]."""
-S_D2_2 = 0
-"""Dummy state 2 (reactor 2) [-]."""
-S_D3_2 = 0
-"""Dummy state 3 (reactor 2) [-]."""
-X_D4_2 = 0
-"""Dummy state 4 (reactor 2) [-]."""
-X_D5_2 = 0
-"""Dummy state 5 (reactor 2) [-]."""
-
-S_I3 = 28.0643
-"""Soluble inert organic matter (reactor 3) [g(COD) ⋅ m⁻³]."""
-S_S3 = 0.9553
-"""Readily biodegradable substrate (reactor 3) [g(COD) ⋅ m⁻³]."""
-X_I3 = 1532.3
-"""Particulate inert organic matter (reactor 3) [g(COD) ⋅ m⁻³]."""
-X_S3 = 46.2983
-"""Slowly biodegradable substrate (reactor 3) [g(COD) ⋅ m⁻³]."""
-X_BH3 = 2246.8
-"""Active heterotrophic biomass (reactor 3) [g(COD) ⋅ m⁻³]."""
-X_BA3 = 167.3077
-"""Active autotrophic biomass (reactor 3) [g(COD) ⋅ m⁻³]."""
-X_P3 = 967.2442
-"""Particulate products arising from biomass decay (reactor 3) [g(COD) ⋅ m⁻³]."""
-S_O3 = 0.4663
-"""Dissolved oxygen (reactor 3) [g(O₂) ⋅ m⁻³]."""
-S_NO3 = 5.5141
-"""Nitrate and nitrite (reactor 3) [g(N) ⋅ m⁻³]."""
-S_NH3 = 3.4247
-"""Ammonium plus ammonia nitrogen (reactor 3) [g(N) ⋅ m⁻³]."""
-S_ND3 = 0.6513
-"""Soluble biodegradable organic nitrogen (reactor 3) [g(N) ⋅ m⁻³]."""
-X_ND3 = 3.1405
-"""Particulate biodegradable organic nitrogen (reactor 3) [g(N) ⋅ m⁻³]."""
-S_ALK3 = 5.0608
-"""Alkalinity (reactor 3) [mol(HCO₃⁻) ⋅ m⁻³]."""
-TSS3 = 3719.9
-"""Total suspended solids (reactor 3) [g(TSS) ⋅ m⁻³]."""
-Q3 = 103533
-"""Flow rate (reactor 3) [m³ ⋅ d⁻¹]."""
-T3 = 14.8581
-"""Temperature (reactor 3) [°C]."""
-S_D1_3 = 0
-"""Dummy state 1 (reactor 3) [-]."""
-S_D2_3 = 0
-"""Dummy state 2 (reactor 3) [-]."""
-S_D3_3 = 0
-"""Dummy state 3 (reactor 3) [-]."""
-X_D4_3 = 0
-"""Dummy state 4 (reactor 3) [-]."""
-X_D5_3 = 0
-"""Dummy state 5 (reactor 3) [-]."""
-
-S_I4 = 28.0643
-"""Soluble inert organic matter (reactor 4) [g(COD) ⋅ m⁻³]."""
-S_S4 = 0.7806
-"""Readily biodegradable substrate (reactor 4) [g(COD) ⋅ m⁻³]."""
-X_I4 = 1532.3
-"""Particulate inert organic matter (reactor 4) [g(COD) ⋅ m⁻³]."""
-X_S4 = 37.3881
-"""Slowly biodegradable substrate (reactor 4) [g(COD) ⋅ m⁻³]."""
-X_BH4 = 2245.6
-"""Active heterotrophic biomass (reactor 4) [g(COD) ⋅ m⁻³]."""
-X_BA4 = 167.8339
-"""Active autotrophic biomass (reactor 4) [g(COD) ⋅ m⁻³]."""
-X_P4 = 968.8072
-"""Particulate products arising from biomass decay (reactor 4) [g(COD) ⋅ m⁻³]."""
-S_O4 = 1.4284
-"""Dissolved oxygen (reactor 4) [g(O₂) ⋅ m⁻³]."""
-S_NO4 = 8.4066
-"""Nitrate and nitrite (reactor 4) [g(N) ⋅ m⁻³]."""
-S_NH4 = 0.6922
-"""Ammonium plus ammonia nitrogen (reactor 4) [g(N) ⋅ m⁻³]."""
-S_ND4 = 0.6094
-"""Soluble biodegradable organic nitrogen (reactor 4) [g(N) ⋅ m⁻³]."""
-X_ND4 = 2.6815
-"""Particulate biodegradable organic nitrogen (reactor 4) [g(N) ⋅ m⁻³]."""
-S_ALK4 = 4.6590
-"""Alkalinity (reactor 4) [mol(HCO₃⁻) ⋅ m⁻³]."""
-TSS4 = 3713.9
-"""Total suspended solids (reactor 4) [g(TSS) ⋅ m⁻³]."""
-Q4 = 103533
-"""Flow rate (reactor 4) [m³ ⋅ d⁻¹]."""
-T4 = 14.8581
-"""Temperature (reactor 4) [°C]."""
-S_D1_4 = 0
-"""Dummy state 1 (reactor 4) [-]."""
-S_D2_4 = 0
-"""Dummy state 2 (reactor 4) [-]."""
-S_D3_4 = 0
-"""Dummy state 3 (reactor 4) [-]."""
-X_D4_4 = 0
-"""Dummy state 4 (reactor 4) [-]."""
-X_D5_4 = 0
-"""Dummy state 5 (reactor 4) [-]."""
-
-S_I5 = 28.0643
-"""Soluble inert organic matter (reactor 5) [g(COD) ⋅ m⁻³]."""
-S_S5 = 0.6734
-"""Readily biodegradable substrate (reactor 5) [g(COD) ⋅ m⁻³]."""
-X_I5 = 1532.3
-"""Particulate inert organic matter (reactor 5) [g(COD) ⋅ m⁻³]."""
-X_S5 = 31.9144
-"""Slowly biodegradable substrate (reactor 5) [g(COD) ⋅ m⁻³]."""
-X_BH5 = 2242.1
-"""Active heterotrophic biomass (reactor 5) [g(COD) ⋅ m⁻³]."""
-X_BA5 = 167.8482
-"""Active autotrophic biomass (reactor 5) [g(COD) ⋅ m⁻³]."""
-X_P5 = 970.3678
-"""Particulate products arising from biomass decay (reactor 5) [g(COD) ⋅ m⁻³]."""
-S_O5 = 1.3748
-"""Dissolved oxygen (reactor 5) [g(O₂) ⋅ m⁻³]."""
-S_NO5 = 9.1948
-"""Nitrate and nitrite (reactor 5) [g(N) ⋅ m⁻³]."""
-S_NH5 = 0.1585
-"""Ammonium plus ammonia nitrogen (reactor 5) [g(N) ⋅ m⁻³]."""
-S_ND5 = 0.5594
-"""Soluble biodegradable organic nitrogen (reactor 5) [g(N) ⋅ m⁻³]."""
-X_ND5 = 2.3926
-"""Particulate biodegradable organic nitrogen (reactor 5) [g(N) ⋅ m⁻³]."""
-S_ALK5 = 4.5646
-"""Alkalinity (reactor 5) [mol(HCO₃⁻) ⋅ m⁻³]."""
-TSS5 = 3708.4
-"""Total suspended solids (reactor 5) [g(TSS) ⋅ m⁻³]."""
-Q5 = 103533
-"""Flow rate (reactor 5) [m³ ⋅ d⁻¹]."""
-T5 = 14.8581
-"""Temperature (reactor 5) [°C]."""
-S_D1_5 = 0
-"""Dummy state 1 (reactor 5) [-]."""
-S_D2_5 = 0
-"""Dummy state 2 (reactor 5) [-]."""
-S_D3_5 = 0
-"""Dummy state 3 (reactor 5) [-]."""
-X_D4_5 = 0
-"""Dummy state 4 (reactor 5) [-]."""
-X_D5_5 = 0
-"""Dummy state 5 (reactor 5) [-]."""
-
-YINIT1 = np.array(
-    [
-        S_I1,
-        S_S1,
-        X_I1,
-        X_S1,
-        X_BH1,
-        X_BA1,
-        X_P1,
-        S_O1,
-        S_NO1,
-        S_NH1,
-        S_ND1,
-        X_ND1,
-        S_ALK1,
-        TSS1,
-        Q1,
-        T1,
-        S_D1_1,
-        S_D2_1,
-        S_D3_1,
-        X_D4_1,
-        X_D5_1,
-    ]
-)
-"""Initial concentrations for the activated sludge reactor 1."""
-
-YINIT2 = np.array(
-    [
-        S_I2,
-        S_S2,
-        X_I2,
-        X_S2,
-        X_BH2,
-        X_BA2,
-        X_P2,
-        S_O2,
-        S_NO2,
-        S_NH2,
-        S_ND2,
-        X_ND2,
-        S_ALK2,
-        TSS2,
-        Q2,
-        T2,
-        S_D1_2,
-        S_D2_2,
-        S_D3_2,
-        X_D4_2,
-        X_D5_2,
-    ]
-)
-"""Initial concentrations for the activated sludge reactor 2."""
-
-YINIT3 = np.array(
-    [
-        S_I3,
-        S_S3,
-        X_I3,
-        X_S3,
-        X_BH3,
-        X_BA3,
-        X_P3,
-        S_O3,
-        S_NO3,
-        S_NH3,
-        S_ND3,
-        X_ND3,
-        S_ALK3,
-        TSS3,
-        Q3,
-        T3,
-        S_D1_3,
-        S_D2_3,
-        S_D3_3,
-        X_D4_3,
-        X_D5_3,
-    ]
-)
-"""Initial concentrations for the activated sludge reactor 3."""
-
-YINIT4 = np.array(
-    [
-        S_I4,
-        S_S4,
-        X_I4,
-        X_S4,
-        X_BH4,
-        X_BA4,
-        X_P4,
-        S_O4,
-        S_NO4,
-        S_NH4,
-        S_ND4,
-        X_ND4,
-        S_ALK4,
-        TSS4,
-        Q4,
-        T4,
-        S_D1_4,
-        S_D2_4,
-        S_D3_4,
-        X_D4_4,
-        X_D5_4,
-    ]
-)
-"""Initial concentrations for the activated sludge reactor 4."""
-
-YINIT5 = np.array(
-    [
-        S_I5,
-        S_S5,
-        X_I5,
-        X_S5,
-        X_BH5,
-        X_BA5,
-        X_P5,
-        S_O5,
-        S_NO5,
-        S_NH5,
-        S_ND5,
-        X_ND5,
-        S_ALK5,
-        TSS5,
-        Q5,
-        T5,
-        S_D1_5,
-        S_D2_5,
-        S_D3_5,
-        X_D4_5,
-        X_D5_5,
-    ]
-)
-"""Initial concentrations for the activated sludge reactor 5."""
-
-
-# parameters for AS system at 15 degC, based on Alex et al (2018) (BSM1)
-MU_H = 4.0
-"""Maximum heterotrophic growth rate [d⁻¹]."""
-K_S = 10.0
-"""Substrate half-saturation coefficient for heterotrophic growth [g(COD) ⋅ m⁻³]."""
-K_OH = 0.2
-"""Oxygen half-saturation coefficient for heterotrophic growth [g(O₂) ⋅ m⁻³]."""
-K_NO = 0.5
-"""Nitrate half-saturation coefficient for anoxic heterotrophic growth [g(N) ⋅ m⁻³]."""
-B_H = 0.3
-"""Heterotrophic decay rate [d⁻¹]."""
-MU_A = 0.5
-"""Maximum autotrophic growth rate [d⁻¹]."""
-K_NH = 1.0
-"""Ammonia half-saturation coefficient for autotrophic growth [g(N) ⋅ m⁻³]."""
-K_OA = 0.4
-"""Oxygen half-saturation coefficient for autotrophic growth [g(O₂) ⋅ m⁻³]."""
-B_A = 0.05
-"""Autotrophic decay rate [d⁻¹]."""
-NY_G = 0.8
-"""Anoxic growth rate correction factor [-]."""
-K_A = 0.05
-"""Ammonification rate [m³ ⋅ (g(COD) ⋅ d)⁻¹]."""
-K_H = 3.0
-"""Maximum specific hydrolysis rate [g(COD) ⋅ (g(COD) ⋅ d)⁻¹]."""
-K_X = 0.1
-"""Particulate substrate half-saturation coefficient for hydrolysis [g(COD) ⋅ g(COD)⁻¹]."""
-NY_H = 0.8
-"""Anoxic hydrolysis rate correction factor [-]."""
-Y_H = 0.67
-"""Heterotrophic yield [g(COD) ⋅ g(COD)⁻¹]."""
-Y_A = 0.24
-"""Autotrophic yield [g(COD) ⋅ g(N)⁻¹]."""
-F_P = 0.08
-"""Fraction of biomass leading to particulate inert products [-]."""
-I_XB = 0.08
-"""Fraction of nitrogen in biomass [g(N) ⋅ g(COD)⁻¹]."""
-I_XP = 0.06
-"""Fraction of nitrogen in organic particulate inerts [g(N) ⋅ g(COD)⁻¹]."""
-X_I2TSS = 0.75
-"""Conversion factor for particulate inert organic matter to TSS [-]."""
-X_S2TSS = 0.75
-"""Conversion factor for readily biodegradable substrate to TSS [-]."""
-X_BH2TSS = 0.75
-"""Conversion factor for heterotrophic biomass to TSS [-]."""
-X_BA2TSS = 0.75
-"""Conversion factor for autotrophic biomass to TSS [-]."""
-X_P2TSS = 0.75
-"""Conversion factor for particulate products to TSS [-]."""
-
-PAR1 = np.array(
-    [
-        MU_H,
-        K_S,
-        K_OH,
-        K_NO,
-        B_H,
-        MU_A,
-        K_NH,
-        K_OA,
-        B_A,
-        NY_G,
-        K_A,
-        K_H,
-        K_X,
-        NY_H,
-        Y_H,
-        Y_A,
-        F_P,
-        I_XB,
-        I_XP,
-        X_I2TSS,
-        X_S2TSS,
-        X_BH2TSS,
-        X_BA2TSS,
-        X_P2TSS,
-    ]
-)
-"""Parameters for the activated sludge reactor 1 at 15 °C, based on Alex et al (2018) (BSM1)."""
-
-PAR2 = PAR1
-"""Parameters for the activated sludge reactor 2 at 15 °C, based on Alex et al (2018) (BSM1)."""
-PAR3 = PAR1
-"""Parameters for the activated sludge reactor 3 at 15 °C, based on Alex et al (2018) (BSM1)."""
-PAR4 = PAR1
-"""Parameters for the activated sludge reactor 4 at 15 °C, based on Alex et al (2018) (BSM1)."""
-PAR5 = PAR1
-"""Parameters for the activated sludge reactor 5 at 15 °C, based on Alex et al (2018) (BSM1)."""
-
-# reactor volumes:
-VOL1 = 1500
-"""Volume of reactor 1 [m³]."""
-VOL2 = VOL1
-"""Volume of reactor 2 [m³]."""
-VOL3 = 3000
-"""Volume of reactor 3 [m³]."""
-VOL4 = VOL3
-"""Volume of reactor 4 [m³]."""
-VOL5 = VOL3
-"""Volume of reactor 5 [m³]."""
-
-# oxygen saturation concentration at 15 degC, based on BSM1
-SOSAT1 = 8
-<<<<<<< HEAD
-"""Oxygen saturation concentration at 15 °C in reactor 1 [%]."""
-SOSAT2 = SOSAT1
-"""Oxygen saturation concentration at 15 °C in reactor 2 [%]."""
-SOSAT3 = SOSAT1
-"""Oxygen saturation concentration at 15 °C in reactor 3 [%]."""
-SOSAT4 = SOSAT1
-"""Oxygen saturation concentration at 15 °C in reactor 4 [%]."""
-SOSAT5 = SOSAT1
-"""Oxygen saturation concentration at 15 °C in reactor 5 [%]."""
-
-=======
-"""Oxygen saturation concentration at 15 °C in reactor 1 [g(O₂) ⋅ m⁻³]."""
-SOSAT2 = SOSAT1
-"""Oxygen saturation concentration at 15 °C in reactor 2 [g(O₂) ⋅ m⁻³]."""
-SOSAT3 = SOSAT1
-"""Oxygen saturation concentration at 15 °C in reactor 3 [g(O₂) ⋅ m⁻³]."""
-SOSAT4 = SOSAT1
-"""Oxygen saturation concentration at 15 °C in reactor 4 [g(O₂) ⋅ m⁻³]."""
-SOSAT5 = SOSAT1
-"""Oxygen saturation concentration at 15 °C in reactor 5 [g(O₂) ⋅ m⁻³]."""
-
->>>>>>> bca57d16
+"""Initialization file for all states and parameters related to the AS systems (reactors 1-5).
+
+All parameters and specifications are based on BSM1 model.
+This file will be executed when running `bsm2_cl.py`, `bsm2_ol.py` or `bsm2_olem.py`.
+"""
+
+import numpy as np
+
+# flows:
+QIN0 = 20648
+"""Flow rate of influent [m³ ⋅ d⁻¹]."""
+
+QIN = QIN0
+"""Flow rate of influent [m³ ⋅ d⁻¹]."""
+QINTR = 3 * QIN0
+"""Flow rate of internal recirculation [m³ ⋅ d⁻¹]."""
+QR = QIN0
+"""Flow rate of sludge return [m³ ⋅ d⁻¹]."""
+QW = 300
+"""Flow rate of waste sludge [m³ ⋅ d⁻¹]."""
+
+# The following states represent concentrations in different AS reactors (1 to 5)
+
+S_I1 = 28.0643
+"""Soluble inert organic matter (reactor 1) [g(COD) ⋅ m⁻³]."""
+S_S1 = 3.0503
+"""Readily biodegradable substrate (reactor 1) [g(COD) ⋅ m⁻³]."""
+X_I1 = 1532.3
+"""Particulate inert organic matter (reactor 1) [g(COD) ⋅ m⁻³]."""
+X_S1 = 63.0433
+"""Slowly biodegradable substrate (reactor 1) [g(COD) ⋅ m⁻³]."""
+X_BH1 = 2245.1
+"""Active heterotrophic biomass (reactor 1) [g(COD) ⋅ m⁻³]."""
+X_BA1 = 166.6699
+"""Active autotrophic biomass (reactor 1) [g(COD) ⋅ m⁻³]."""
+X_P1 = 964.8992
+"""Particulate products arising from biomass decay (reactor 1) [g(COD) ⋅ m⁻³]."""
+S_O1 = 0.0093
+"""Dissolved oxygen (reactor 1) [g(O₂) ⋅ m⁻³]."""
+S_NO1 = 3.9350
+"""Nitrate and nitrite (reactor 1) [g(N) ⋅ m⁻³]."""
+S_NH1 = 6.8924
+"""Ammonium plus ammonia nitrogen (reactor 1) [g(N) ⋅ m⁻³]."""
+S_ND1 = 0.9580
+"""Soluble biodegradable organic nitrogen (reactor 1) [g(N) ⋅ m⁻³]."""
+X_ND1 = 3.8453
+"""Particulate biodegradable organic nitrogen (reactor 1) [g(N) ⋅ m⁻³]."""
+S_ALK1 = 5.4213
+"""Alkalinity (reactor 1) [mol(HCO₃⁻) ⋅ m⁻³]."""
+TSS1 = 3729.0
+"""Total suspended solids (reactor 1) [g(TSS) ⋅ m⁻³]."""
+Q1 = 103533
+"""Flow rate (reactor 1) [m³ ⋅ d⁻¹]."""
+T1 = 14.8581
+"""Temperature (reactor 1) [°C]."""
+S_D1_1 = 0
+"""Dummy state 1 (reactor 1) [-]."""
+S_D2_1 = 0
+"""Dummy state 2 (reactor 1) [-]."""
+S_D3_1 = 0
+"""Dummy state 3 (reactor 1) [-]."""
+X_D4_1 = 0
+"""Dummy state 4 (reactor 1) [-]."""
+X_D5_1 = 0
+"""Dummy state 5 (reactor 1) [-]."""
+
+S_I2 = 28.0643
+"""Soluble inert organic matter (reactor 2) [g(COD) ⋅ m⁻³]."""
+S_S2 = 1.3412
+"""Readily biodegradable substrate (reactor 2) [g(COD) ⋅ m⁻³]."""
+X_I2 = 1532.3
+"""Particulate inert organic matter (reactor 2) [g(COD) ⋅ m⁻³]."""
+X_S2 = 58.8579
+"""Slowly biodegradable substrate (reactor 2) [g(COD) ⋅ m⁻³]."""
+X_BH2 = 2245.4
+"""Active heterotrophic biomass (reactor 2) [g(COD) ⋅ m⁻³]."""
+X_BA2 = 166.5512
+"""Active autotrophic biomass (reactor 2) [g(COD) ⋅ m⁻³]."""
+X_P2 = 965.6805
+"""Particulate products arising from biomass decay (reactor 2) [g(COD) ⋅ m⁻³]."""
+S_O2 = 1.0907e-4
+"""Dissolved oxygen (reactor 2) [g(O₂) ⋅ m⁻³]."""
+S_NO2 = 2.2207
+"""Nitrate and nitrite (reactor 2) [g(N) ⋅ m⁻³]."""
+S_NH2 = 7.2028
+"""Ammonium plus ammonia nitrogen (reactor 2) [g(N) ⋅ m⁻³]."""
+S_ND2 = 0.6862
+"""Soluble biodegradable organic nitrogen (reactor 2) [g(N) ⋅ m⁻³]."""
+X_ND2 = 3.7424
+"""Particulate biodegradable organic nitrogen (reactor 2) [g(N) ⋅ m⁻³]."""
+S_ALK2 = 5.5659
+"""Alkalinity (reactor 2) [mol(HCO₃⁻) ⋅ m⁻³]."""
+TSS2 = 3726.6
+"""Total suspended solids (reactor 2) [g(TSS) ⋅ m⁻³]."""
+Q2 = 103533
+"""Flow rate (reactor 2) [m³ ⋅ d⁻¹]."""
+T2 = 14.8581
+"""Temperature (reactor 2) [°C]."""
+S_D1_2 = 0
+"""Dummy state 1 (reactor 2) [-]."""
+S_D2_2 = 0
+"""Dummy state 2 (reactor 2) [-]."""
+S_D3_2 = 0
+"""Dummy state 3 (reactor 2) [-]."""
+X_D4_2 = 0
+"""Dummy state 4 (reactor 2) [-]."""
+X_D5_2 = 0
+"""Dummy state 5 (reactor 2) [-]."""
+
+S_I3 = 28.0643
+"""Soluble inert organic matter (reactor 3) [g(COD) ⋅ m⁻³]."""
+S_S3 = 0.9553
+"""Readily biodegradable substrate (reactor 3) [g(COD) ⋅ m⁻³]."""
+X_I3 = 1532.3
+"""Particulate inert organic matter (reactor 3) [g(COD) ⋅ m⁻³]."""
+X_S3 = 46.2983
+"""Slowly biodegradable substrate (reactor 3) [g(COD) ⋅ m⁻³]."""
+X_BH3 = 2246.8
+"""Active heterotrophic biomass (reactor 3) [g(COD) ⋅ m⁻³]."""
+X_BA3 = 167.3077
+"""Active autotrophic biomass (reactor 3) [g(COD) ⋅ m⁻³]."""
+X_P3 = 967.2442
+"""Particulate products arising from biomass decay (reactor 3) [g(COD) ⋅ m⁻³]."""
+S_O3 = 0.4663
+"""Dissolved oxygen (reactor 3) [g(O₂) ⋅ m⁻³]."""
+S_NO3 = 5.5141
+"""Nitrate and nitrite (reactor 3) [g(N) ⋅ m⁻³]."""
+S_NH3 = 3.4247
+"""Ammonium plus ammonia nitrogen (reactor 3) [g(N) ⋅ m⁻³]."""
+S_ND3 = 0.6513
+"""Soluble biodegradable organic nitrogen (reactor 3) [g(N) ⋅ m⁻³]."""
+X_ND3 = 3.1405
+"""Particulate biodegradable organic nitrogen (reactor 3) [g(N) ⋅ m⁻³]."""
+S_ALK3 = 5.0608
+"""Alkalinity (reactor 3) [mol(HCO₃⁻) ⋅ m⁻³]."""
+TSS3 = 3719.9
+"""Total suspended solids (reactor 3) [g(TSS) ⋅ m⁻³]."""
+Q3 = 103533
+"""Flow rate (reactor 3) [m³ ⋅ d⁻¹]."""
+T3 = 14.8581
+"""Temperature (reactor 3) [°C]."""
+S_D1_3 = 0
+"""Dummy state 1 (reactor 3) [-]."""
+S_D2_3 = 0
+"""Dummy state 2 (reactor 3) [-]."""
+S_D3_3 = 0
+"""Dummy state 3 (reactor 3) [-]."""
+X_D4_3 = 0
+"""Dummy state 4 (reactor 3) [-]."""
+X_D5_3 = 0
+"""Dummy state 5 (reactor 3) [-]."""
+
+S_I4 = 28.0643
+"""Soluble inert organic matter (reactor 4) [g(COD) ⋅ m⁻³]."""
+S_S4 = 0.7806
+"""Readily biodegradable substrate (reactor 4) [g(COD) ⋅ m⁻³]."""
+X_I4 = 1532.3
+"""Particulate inert organic matter (reactor 4) [g(COD) ⋅ m⁻³]."""
+X_S4 = 37.3881
+"""Slowly biodegradable substrate (reactor 4) [g(COD) ⋅ m⁻³]."""
+X_BH4 = 2245.6
+"""Active heterotrophic biomass (reactor 4) [g(COD) ⋅ m⁻³]."""
+X_BA4 = 167.8339
+"""Active autotrophic biomass (reactor 4) [g(COD) ⋅ m⁻³]."""
+X_P4 = 968.8072
+"""Particulate products arising from biomass decay (reactor 4) [g(COD) ⋅ m⁻³]."""
+S_O4 = 1.4284
+"""Dissolved oxygen (reactor 4) [g(O₂) ⋅ m⁻³]."""
+S_NO4 = 8.4066
+"""Nitrate and nitrite (reactor 4) [g(N) ⋅ m⁻³]."""
+S_NH4 = 0.6922
+"""Ammonium plus ammonia nitrogen (reactor 4) [g(N) ⋅ m⁻³]."""
+S_ND4 = 0.6094
+"""Soluble biodegradable organic nitrogen (reactor 4) [g(N) ⋅ m⁻³]."""
+X_ND4 = 2.6815
+"""Particulate biodegradable organic nitrogen (reactor 4) [g(N) ⋅ m⁻³]."""
+S_ALK4 = 4.6590
+"""Alkalinity (reactor 4) [mol(HCO₃⁻) ⋅ m⁻³]."""
+TSS4 = 3713.9
+"""Total suspended solids (reactor 4) [g(TSS) ⋅ m⁻³]."""
+Q4 = 103533
+"""Flow rate (reactor 4) [m³ ⋅ d⁻¹]."""
+T4 = 14.8581
+"""Temperature (reactor 4) [°C]."""
+S_D1_4 = 0
+"""Dummy state 1 (reactor 4) [-]."""
+S_D2_4 = 0
+"""Dummy state 2 (reactor 4) [-]."""
+S_D3_4 = 0
+"""Dummy state 3 (reactor 4) [-]."""
+X_D4_4 = 0
+"""Dummy state 4 (reactor 4) [-]."""
+X_D5_4 = 0
+"""Dummy state 5 (reactor 4) [-]."""
+
+S_I5 = 28.0643
+"""Soluble inert organic matter (reactor 5) [g(COD) ⋅ m⁻³]."""
+S_S5 = 0.6734
+"""Readily biodegradable substrate (reactor 5) [g(COD) ⋅ m⁻³]."""
+X_I5 = 1532.3
+"""Particulate inert organic matter (reactor 5) [g(COD) ⋅ m⁻³]."""
+X_S5 = 31.9144
+"""Slowly biodegradable substrate (reactor 5) [g(COD) ⋅ m⁻³]."""
+X_BH5 = 2242.1
+"""Active heterotrophic biomass (reactor 5) [g(COD) ⋅ m⁻³]."""
+X_BA5 = 167.8482
+"""Active autotrophic biomass (reactor 5) [g(COD) ⋅ m⁻³]."""
+X_P5 = 970.3678
+"""Particulate products arising from biomass decay (reactor 5) [g(COD) ⋅ m⁻³]."""
+S_O5 = 1.3748
+"""Dissolved oxygen (reactor 5) [g(O₂) ⋅ m⁻³]."""
+S_NO5 = 9.1948
+"""Nitrate and nitrite (reactor 5) [g(N) ⋅ m⁻³]."""
+S_NH5 = 0.1585
+"""Ammonium plus ammonia nitrogen (reactor 5) [g(N) ⋅ m⁻³]."""
+S_ND5 = 0.5594
+"""Soluble biodegradable organic nitrogen (reactor 5) [g(N) ⋅ m⁻³]."""
+X_ND5 = 2.3926
+"""Particulate biodegradable organic nitrogen (reactor 5) [g(N) ⋅ m⁻³]."""
+S_ALK5 = 4.5646
+"""Alkalinity (reactor 5) [mol(HCO₃⁻) ⋅ m⁻³]."""
+TSS5 = 3708.4
+"""Total suspended solids (reactor 5) [g(TSS) ⋅ m⁻³]."""
+Q5 = 103533
+"""Flow rate (reactor 5) [m³ ⋅ d⁻¹]."""
+T5 = 14.8581
+"""Temperature (reactor 5) [°C]."""
+S_D1_5 = 0
+"""Dummy state 1 (reactor 5) [-]."""
+S_D2_5 = 0
+"""Dummy state 2 (reactor 5) [-]."""
+S_D3_5 = 0
+"""Dummy state 3 (reactor 5) [-]."""
+X_D4_5 = 0
+"""Dummy state 4 (reactor 5) [-]."""
+X_D5_5 = 0
+"""Dummy state 5 (reactor 5) [-]."""
+
+YINIT1 = np.array(
+    [
+        S_I1,
+        S_S1,
+        X_I1,
+        X_S1,
+        X_BH1,
+        X_BA1,
+        X_P1,
+        S_O1,
+        S_NO1,
+        S_NH1,
+        S_ND1,
+        X_ND1,
+        S_ALK1,
+        TSS1,
+        Q1,
+        T1,
+        S_D1_1,
+        S_D2_1,
+        S_D3_1,
+        X_D4_1,
+        X_D5_1,
+    ]
+)
+"""Initial concentrations for the activated sludge reactor 1."""
+
+YINIT2 = np.array(
+    [
+        S_I2,
+        S_S2,
+        X_I2,
+        X_S2,
+        X_BH2,
+        X_BA2,
+        X_P2,
+        S_O2,
+        S_NO2,
+        S_NH2,
+        S_ND2,
+        X_ND2,
+        S_ALK2,
+        TSS2,
+        Q2,
+        T2,
+        S_D1_2,
+        S_D2_2,
+        S_D3_2,
+        X_D4_2,
+        X_D5_2,
+    ]
+)
+"""Initial concentrations for the activated sludge reactor 2."""
+
+YINIT3 = np.array(
+    [
+        S_I3,
+        S_S3,
+        X_I3,
+        X_S3,
+        X_BH3,
+        X_BA3,
+        X_P3,
+        S_O3,
+        S_NO3,
+        S_NH3,
+        S_ND3,
+        X_ND3,
+        S_ALK3,
+        TSS3,
+        Q3,
+        T3,
+        S_D1_3,
+        S_D2_3,
+        S_D3_3,
+        X_D4_3,
+        X_D5_3,
+    ]
+)
+"""Initial concentrations for the activated sludge reactor 3."""
+
+YINIT4 = np.array(
+    [
+        S_I4,
+        S_S4,
+        X_I4,
+        X_S4,
+        X_BH4,
+        X_BA4,
+        X_P4,
+        S_O4,
+        S_NO4,
+        S_NH4,
+        S_ND4,
+        X_ND4,
+        S_ALK4,
+        TSS4,
+        Q4,
+        T4,
+        S_D1_4,
+        S_D2_4,
+        S_D3_4,
+        X_D4_4,
+        X_D5_4,
+    ]
+)
+"""Initial concentrations for the activated sludge reactor 4."""
+
+YINIT5 = np.array(
+    [
+        S_I5,
+        S_S5,
+        X_I5,
+        X_S5,
+        X_BH5,
+        X_BA5,
+        X_P5,
+        S_O5,
+        S_NO5,
+        S_NH5,
+        S_ND5,
+        X_ND5,
+        S_ALK5,
+        TSS5,
+        Q5,
+        T5,
+        S_D1_5,
+        S_D2_5,
+        S_D3_5,
+        X_D4_5,
+        X_D5_5,
+    ]
+)
+"""Initial concentrations for the activated sludge reactor 5."""
+
+
+# parameters for AS system at 15 degC, based on Alex et al (2018) (BSM1)
+MU_H = 4.0
+"""Maximum heterotrophic growth rate [d⁻¹]."""
+K_S = 10.0
+"""Substrate half-saturation coefficient for heterotrophic growth [g(COD) ⋅ m⁻³]."""
+K_OH = 0.2
+"""Oxygen half-saturation coefficient for heterotrophic growth [g(O₂) ⋅ m⁻³]."""
+K_NO = 0.5
+"""Nitrate half-saturation coefficient for anoxic heterotrophic growth [g(N) ⋅ m⁻³]."""
+B_H = 0.3
+"""Heterotrophic decay rate [d⁻¹]."""
+MU_A = 0.5
+"""Maximum autotrophic growth rate [d⁻¹]."""
+K_NH = 1.0
+"""Ammonia half-saturation coefficient for autotrophic growth [g(N) ⋅ m⁻³]."""
+K_OA = 0.4
+"""Oxygen half-saturation coefficient for autotrophic growth [g(O₂) ⋅ m⁻³]."""
+B_A = 0.05
+"""Autotrophic decay rate [d⁻¹]."""
+NY_G = 0.8
+"""Anoxic growth rate correction factor [-]."""
+K_A = 0.05
+"""Ammonification rate [m³ ⋅ (g(COD) ⋅ d)⁻¹]."""
+K_H = 3.0
+"""Maximum specific hydrolysis rate [g(COD) ⋅ (g(COD) ⋅ d)⁻¹]."""
+K_X = 0.1
+"""Particulate substrate half-saturation coefficient for hydrolysis [g(COD) ⋅ g(COD)⁻¹]."""
+NY_H = 0.8
+"""Anoxic hydrolysis rate correction factor [-]."""
+Y_H = 0.67
+"""Heterotrophic yield [g(COD) ⋅ g(COD)⁻¹]."""
+Y_A = 0.24
+"""Autotrophic yield [g(COD) ⋅ g(N)⁻¹]."""
+F_P = 0.08
+"""Fraction of biomass leading to particulate inert products [-]."""
+I_XB = 0.08
+"""Fraction of nitrogen in biomass [g(N) ⋅ g(COD)⁻¹]."""
+I_XP = 0.06
+"""Fraction of nitrogen in organic particulate inerts [g(N) ⋅ g(COD)⁻¹]."""
+X_I2TSS = 0.75
+"""Conversion factor for particulate inert organic matter to TSS [-]."""
+X_S2TSS = 0.75
+"""Conversion factor for readily biodegradable substrate to TSS [-]."""
+X_BH2TSS = 0.75
+"""Conversion factor for heterotrophic biomass to TSS [-]."""
+X_BA2TSS = 0.75
+"""Conversion factor for autotrophic biomass to TSS [-]."""
+X_P2TSS = 0.75
+"""Conversion factor for particulate products to TSS [-]."""
+
+PAR1 = np.array(
+    [
+        MU_H,
+        K_S,
+        K_OH,
+        K_NO,
+        B_H,
+        MU_A,
+        K_NH,
+        K_OA,
+        B_A,
+        NY_G,
+        K_A,
+        K_H,
+        K_X,
+        NY_H,
+        Y_H,
+        Y_A,
+        F_P,
+        I_XB,
+        I_XP,
+        X_I2TSS,
+        X_S2TSS,
+        X_BH2TSS,
+        X_BA2TSS,
+        X_P2TSS,
+    ]
+)
+"""Parameters for the activated sludge reactor 1 at 15 °C, based on Alex et al (2018) (BSM1)."""
+
+PAR2 = PAR1
+"""Parameters for the activated sludge reactor 2 at 15 °C, based on Alex et al (2018) (BSM1)."""
+PAR3 = PAR1
+"""Parameters for the activated sludge reactor 3 at 15 °C, based on Alex et al (2018) (BSM1)."""
+PAR4 = PAR1
+"""Parameters for the activated sludge reactor 4 at 15 °C, based on Alex et al (2018) (BSM1)."""
+PAR5 = PAR1
+"""Parameters for the activated sludge reactor 5 at 15 °C, based on Alex et al (2018) (BSM1)."""
+
+# reactor volumes:
+VOL1 = 1500
+"""Volume of reactor 1 [m³]."""
+VOL2 = VOL1
+"""Volume of reactor 2 [m³]."""
+VOL3 = 3000
+"""Volume of reactor 3 [m³]."""
+VOL4 = VOL3
+"""Volume of reactor 4 [m³]."""
+VOL5 = VOL3
+"""Volume of reactor 5 [m³]."""
+
+# oxygen saturation concentration at 15 degC, based on BSM1
+SOSAT1 = 8
+"""Oxygen saturation concentration at 15 °C in reactor 1 [g(O₂) ⋅ m⁻³]."""
+SOSAT2 = SOSAT1
+"""Oxygen saturation concentration at 15 °C in reactor 2 [g(O₂) ⋅ m⁻³]."""
+SOSAT3 = SOSAT1
+"""Oxygen saturation concentration at 15 °C in reactor 3 [g(O₂) ⋅ m⁻³]."""
+SOSAT4 = SOSAT1
+"""Oxygen saturation concentration at 15 °C in reactor 4 [g(O₂) ⋅ m⁻³]."""
+SOSAT5 = SOSAT1
+"""Oxygen saturation concentration at 15 °C in reactor 5 [g(O₂) ⋅ m⁻³]."""