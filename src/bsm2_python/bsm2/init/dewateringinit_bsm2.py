<<<<<<< HEAD
"""Initialisation file for all states and parameters related to the dewatering.
=======
"""Initialization file for all states and parameters related to the dewatering.
>>>>>>> bca57d16

All parameters and specifications are based on BSM2 model.
This file will be executed when running `bsm2_cl.py`, `bsm2_ol.py` or `bsm2_olem.py`.
"""

import numpy as np

dewater_perc = 28  # %TSS in dewatered sludge
"""Percentage of TSS in dewatered sludge [%]."""
TSS_removal_perc = 98  # %TSS removed from the dewatering overflow (reject water)
"""Percentage of TSS removed from the influent sludge [%]."""
X_I2TSS = 0.75
"""Conversion factor of inert particulate organic matter X_I to TSS [g(SS) ⋅ g(COD)⁻¹]."""
X_S2TSS = 0.75
<<<<<<< HEAD
"""Conversion factor of slowly biodegradable substrat X_S to TSS [g(SS) ⋅ g(COD)⁻¹]."""
=======
"""Conversion factor of slowly biodegradable substrate X_S to TSS [g(SS) ⋅ g(COD)⁻¹]."""
>>>>>>> bca57d16
X_BH2TSS = 0.75
"""Conversion factor of heterotrophic biomass X_B,H to TSS [g(SS) ⋅ g(COD)⁻¹]."""
X_BA2TSS = 0.75
"""Conversion factor of autotrophic biomass X_B,A to TSS [g(SS) ⋅ g(COD)⁻¹]."""
X_P2TSS = 0.75
"""Conversion factor of particulate products from biomass decay X_P to TSS [g(SS) ⋅ g(COD)⁻¹]."""

DEWATERINGPAR = np.array([dewater_perc, TSS_removal_perc, X_I2TSS, X_S2TSS, X_BH2TSS, X_BA2TSS, X_P2TSS])
"""Dewatering parameters."""
<|MERGE_RESOLUTION|>--- conflicted
+++ resolved
@@ -1,33 +1,25 @@
-<<<<<<< HEAD
-"""Initialisation file for all states and parameters related to the dewatering.
-=======
-"""Initialization file for all states and parameters related to the dewatering.
->>>>>>> bca57d16
-
-All parameters and specifications are based on BSM2 model.
-This file will be executed when running `bsm2_cl.py`, `bsm2_ol.py` or `bsm2_olem.py`.
-"""
-
-import numpy as np
-
-dewater_perc = 28  # %TSS in dewatered sludge
-"""Percentage of TSS in dewatered sludge [%]."""
-TSS_removal_perc = 98  # %TSS removed from the dewatering overflow (reject water)
-"""Percentage of TSS removed from the influent sludge [%]."""
-X_I2TSS = 0.75
-"""Conversion factor of inert particulate organic matter X_I to TSS [g(SS) ⋅ g(COD)⁻¹]."""
-X_S2TSS = 0.75
-<<<<<<< HEAD
-"""Conversion factor of slowly biodegradable substrat X_S to TSS [g(SS) ⋅ g(COD)⁻¹]."""
-=======
-"""Conversion factor of slowly biodegradable substrate X_S to TSS [g(SS) ⋅ g(COD)⁻¹]."""
->>>>>>> bca57d16
-X_BH2TSS = 0.75
-"""Conversion factor of heterotrophic biomass X_B,H to TSS [g(SS) ⋅ g(COD)⁻¹]."""
-X_BA2TSS = 0.75
-"""Conversion factor of autotrophic biomass X_B,A to TSS [g(SS) ⋅ g(COD)⁻¹]."""
-X_P2TSS = 0.75
-"""Conversion factor of particulate products from biomass decay X_P to TSS [g(SS) ⋅ g(COD)⁻¹]."""
-
-DEWATERINGPAR = np.array([dewater_perc, TSS_removal_perc, X_I2TSS, X_S2TSS, X_BH2TSS, X_BA2TSS, X_P2TSS])
-"""Dewatering parameters."""
+"""Initialization file for all states and parameters related to the dewatering.
+
+All parameters and specifications are based on BSM2 model.
+This file will be executed when running `bsm2_cl.py`, `bsm2_ol.py` or `bsm2_olem.py`.
+"""
+
+import numpy as np
+
+dewater_perc = 28  # %TSS in dewatered sludge
+"""Percentage of TSS in dewatered sludge [%]."""
+TSS_removal_perc = 98  # %TSS removed from the dewatering overflow (reject water)
+"""Percentage of TSS removed from the influent sludge [%]."""
+X_I2TSS = 0.75
+"""Conversion factor of inert particulate organic matter X_I to TSS [g(SS) ⋅ g(COD)⁻¹]."""
+X_S2TSS = 0.75
+"""Conversion factor of slowly biodegradable substrat X_S to TSS [g(SS) ⋅ g(COD)⁻¹]."""
+X_BH2TSS = 0.75
+"""Conversion factor of heterotrophic biomass X_B,H to TSS [g(SS) ⋅ g(COD)⁻¹]."""
+X_BA2TSS = 0.75
+"""Conversion factor of autotrophic biomass X_B,A to TSS [g(SS) ⋅ g(COD)⁻¹]."""
+X_P2TSS = 0.75
+"""Conversion factor of particulate products from biomass decay X_P to TSS [g(SS) ⋅ g(COD)⁻¹]."""
+
+DEWATERINGPAR = np.array([dewater_perc, TSS_removal_perc, X_I2TSS, X_S2TSS, X_BH2TSS, X_BA2TSS, X_P2TSS])
+"""Dewatering parameters."""