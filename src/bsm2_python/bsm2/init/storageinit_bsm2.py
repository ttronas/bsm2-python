<<<<<<< HEAD
"""Initialisation file for all states and parameters related to the wastewater storage.
=======
"""Initialization file for all states and parameters related to the wastewater storage.
>>>>>>> bca57d16

All parameters and specifications are based on BSM2 model.
This file will be executed when running `bsm2_cl.py`, `bsm2_ol.py` or `bsm2_olem.py`.
"""

import numpy as np

VOL_S = 160  # Maximum volume of the sludge storage tank (m3)
"""Maximum volume of the sludge storage tank [m³]."""

# Initial values for the sludge storage
S_I_S = 140.1528
"""Soluble inert organic matter [g(COD) ⋅ m⁻³]."""
S_S_S = 260.0720
"""Readily biodegradable substrate [g(COD) ⋅ m⁻³]."""
X_I_S = 363.7842
"""Particulate inert organic matter [g(COD) ⋅ m⁻³]."""
X_S_S = 57.1637
"""Slowly biodegradable substrate [g(COD) ⋅ m⁻³]."""
X_BH_S = 0
"""Active heterotrophic biomass [g(COD) ⋅ m⁻³]."""
X_BA_S = 0
"""Active autotrophic biomass [g(COD) ⋅ m⁻³]."""
X_P_S = 13.7743
"""Particulate products arising from biomass decay [g(COD) ⋅ m⁻³]."""
S_O_S = 0
"""Dissolved oxygen [g(O₂) ⋅ m⁻³]."""
S_NO_S = 0
"""Nitrate and nitrite [g(N) ⋅ m⁻³]."""
S_NH_S = 1.5685e03
"""Ammonium plus ammonia nitrogen [g(N) ⋅ m⁻³]."""
S_ND_S = 0.4786
"""Soluble biodegradable organic nitrogen [g(N) ⋅ m⁻³]."""
X_ND_S = 2.2039
"""Particulate biodegradable organic nitrogen [g(N) ⋅ m⁻³]."""
S_ALK_S = 106.8816
"""Alkalinity [mol(HCO₃⁻) ⋅ m⁻³]."""
TSS_S = 326.0416
"""Total suspended solids [g(TSS) ⋅ m⁻³]."""
Q_S = 0
"""Flow rate [m³ ⋅ d⁻¹]."""
T_S = 14.8581
"""Temperature [°C]."""
S_D1_S = 0
"""Dummy state 1 [-]."""
S_D2_S = 0
"""Dummy state 2 [-]."""
S_D3_S = 0
"""Dummy state 3 [-]."""
X_D4_S = 0
"""Dummy state 4 [-]."""
X_D5_S = 0
"""Dummy state 5 [-]."""
VOL_INIT_S = VOL_S * 0.5  # Initial liquid volume in storage tank
"""Initial liquid volume in storage tank [m³]."""

ystinit = np.array(
    [
        S_I_S,
        S_S_S,
        X_I_S,
        X_S_S,
        X_BH_S,
        X_BA_S,
        X_P_S,
        S_O_S,
        S_NO_S,
        S_NH_S,
        S_ND_S,
        X_ND_S,
        S_ALK_S,
        TSS_S,
        Q_S,
        T_S,
        S_D1_S,
        S_D2_S,
        S_D3_S,
        X_D4_S,
        X_D5_S,
        VOL_INIT_S,
    ]
)
"""Initial concentrations for the sludge storage."""
<|MERGE_RESOLUTION|>--- conflicted
+++ resolved
@@ -1,88 +1,84 @@
-<<<<<<< HEAD
-"""Initialisation file for all states and parameters related to the wastewater storage.
-=======
-"""Initialization file for all states and parameters related to the wastewater storage.
->>>>>>> bca57d16
-
-All parameters and specifications are based on BSM2 model.
-This file will be executed when running `bsm2_cl.py`, `bsm2_ol.py` or `bsm2_olem.py`.
-"""
-
-import numpy as np
-
-VOL_S = 160  # Maximum volume of the sludge storage tank (m3)
-"""Maximum volume of the sludge storage tank [m³]."""
-
-# Initial values for the sludge storage
-S_I_S = 140.1528
-"""Soluble inert organic matter [g(COD) ⋅ m⁻³]."""
-S_S_S = 260.0720
-"""Readily biodegradable substrate [g(COD) ⋅ m⁻³]."""
-X_I_S = 363.7842
-"""Particulate inert organic matter [g(COD) ⋅ m⁻³]."""
-X_S_S = 57.1637
-"""Slowly biodegradable substrate [g(COD) ⋅ m⁻³]."""
-X_BH_S = 0
-"""Active heterotrophic biomass [g(COD) ⋅ m⁻³]."""
-X_BA_S = 0
-"""Active autotrophic biomass [g(COD) ⋅ m⁻³]."""
-X_P_S = 13.7743
-"""Particulate products arising from biomass decay [g(COD) ⋅ m⁻³]."""
-S_O_S = 0
-"""Dissolved oxygen [g(O₂) ⋅ m⁻³]."""
-S_NO_S = 0
-"""Nitrate and nitrite [g(N) ⋅ m⁻³]."""
-S_NH_S = 1.5685e03
-"""Ammonium plus ammonia nitrogen [g(N) ⋅ m⁻³]."""
-S_ND_S = 0.4786
-"""Soluble biodegradable organic nitrogen [g(N) ⋅ m⁻³]."""
-X_ND_S = 2.2039
-"""Particulate biodegradable organic nitrogen [g(N) ⋅ m⁻³]."""
-S_ALK_S = 106.8816
-"""Alkalinity [mol(HCO₃⁻) ⋅ m⁻³]."""
-TSS_S = 326.0416
-"""Total suspended solids [g(TSS) ⋅ m⁻³]."""
-Q_S = 0
-"""Flow rate [m³ ⋅ d⁻¹]."""
-T_S = 14.8581
-"""Temperature [°C]."""
-S_D1_S = 0
-"""Dummy state 1 [-]."""
-S_D2_S = 0
-"""Dummy state 2 [-]."""
-S_D3_S = 0
-"""Dummy state 3 [-]."""
-X_D4_S = 0
-"""Dummy state 4 [-]."""
-X_D5_S = 0
-"""Dummy state 5 [-]."""
-VOL_INIT_S = VOL_S * 0.5  # Initial liquid volume in storage tank
-"""Initial liquid volume in storage tank [m³]."""
-
-ystinit = np.array(
-    [
-        S_I_S,
-        S_S_S,
-        X_I_S,
-        X_S_S,
-        X_BH_S,
-        X_BA_S,
-        X_P_S,
-        S_O_S,
-        S_NO_S,
-        S_NH_S,
-        S_ND_S,
-        X_ND_S,
-        S_ALK_S,
-        TSS_S,
-        Q_S,
-        T_S,
-        S_D1_S,
-        S_D2_S,
-        S_D3_S,
-        X_D4_S,
-        X_D5_S,
-        VOL_INIT_S,
-    ]
-)
-"""Initial concentrations for the sludge storage."""
+"""Initialization file for all states and parameters related to the wastewater storage.
+
+All parameters and specifications are based on BSM2 model.
+This file will be executed when running `bsm2_cl.py`, `bsm2_ol.py` or `bsm2_olem.py`.
+"""
+
+import numpy as np
+
+VOL_S = 160  # Maximum volume of the sludge storage tank (m3)
+"""Maximum volume of the sludge storage tank [m³]."""
+
+# Initial values for the sludge storage
+S_I_S = 140.1528
+"""Soluble inert organic matter [g(COD) ⋅ m⁻³]."""
+S_S_S = 260.0720
+"""Readily biodegradable substrate [g(COD) ⋅ m⁻³]."""
+X_I_S = 363.7842
+"""Particulate inert organic matter [g(COD) ⋅ m⁻³]."""
+X_S_S = 57.1637
+"""Slowly biodegradable substrate [g(COD) ⋅ m⁻³]."""
+X_BH_S = 0
+"""Active heterotrophic biomass [g(COD) ⋅ m⁻³]."""
+X_BA_S = 0
+"""Active autotrophic biomass [g(COD) ⋅ m⁻³]."""
+X_P_S = 13.7743
+"""Particulate products arising from biomass decay [g(COD) ⋅ m⁻³]."""
+S_O_S = 0
+"""Dissolved oxygen [g(O₂) ⋅ m⁻³]."""
+S_NO_S = 0
+"""Nitrate and nitrite [g(N) ⋅ m⁻³]."""
+S_NH_S = 1.5685e03
+"""Ammonium plus ammonia nitrogen [g(N) ⋅ m⁻³]."""
+S_ND_S = 0.4786
+"""Soluble biodegradable organic nitrogen [g(N) ⋅ m⁻³]."""
+X_ND_S = 2.2039
+"""Particulate biodegradable organic nitrogen [g(N) ⋅ m⁻³]."""
+S_ALK_S = 106.8816
+"""Alkalinity [mol(HCO₃⁻) ⋅ m⁻³]."""
+TSS_S = 326.0416
+"""Total suspended solids [g(TSS) ⋅ m⁻³]."""
+Q_S = 0
+"""Flow rate [m³ ⋅ d⁻¹]."""
+T_S = 14.8581
+"""Temperature [°C]."""
+S_D1_S = 0
+"""Dummy state 1 [-]."""
+S_D2_S = 0
+"""Dummy state 2 [-]."""
+S_D3_S = 0
+"""Dummy state 3 [-]."""
+X_D4_S = 0
+"""Dummy state 4 [-]."""
+X_D5_S = 0
+"""Dummy state 5 [-]."""
+VOL_INIT_S = VOL_S * 0.5  # Initial liquid volume in storage tank
+"""Initial liquid volume in storage tank [m³]."""
+
+ystinit = np.array(
+    [
+        S_I_S,
+        S_S_S,
+        X_I_S,
+        X_S_S,
+        X_BH_S,
+        X_BA_S,
+        X_P_S,
+        S_O_S,
+        S_NO_S,
+        S_NH_S,
+        S_ND_S,
+        X_ND_S,
+        S_ALK_S,
+        TSS_S,
+        Q_S,
+        T_S,
+        S_D1_S,
+        S_D2_S,
+        S_D3_S,
+        X_D4_S,
+        X_D5_S,
+        VOL_INIT_S,
+    ]
+)
+"""Initial concentrations for the sludge storage."""