# Copyright (2006)
# Ulf Jeppsson  
# Dept. Industrial Electrical Engineering and Automation (IEA), Lund University, Sweden  
# https://www.lth.se/iea/

# Copyright (2024)
# Jonas Miederer  
# Chair of Energy Process Engineering (EVT), FAU Erlangen-Nuremberg, Germany  
# https://www.evt.tf.fau.de/

import numpy as np
from numba import float64
from numba.experimental import jitclass

from bsm2_python.bsm2.module import Module

indices_components = np.arange(21)
SI, SS, XI, XS, XBH, XBA, XP, SO, SNO, SNH, SND, XND, SALK, TSS, Q, TEMP, SD1, SD2, SD3, XD4, XD5 = indices_components


@jitclass(spec=[('dw_par', float64[:])])
<<<<<<< HEAD
class Dewatering(Module):
    def __init__(self, dw_par):
        """
        Calculates the water and sludge stream concentrations from an 'ideal'
        dewatering unit based on a fixed percentage of solids in the dewatered sludge.
        A defined amount of total solids are removed from the influent sludge stream
        and goes into the stream of dewatered sludge and the remaining will leave with
        the reject water phase. Soluble concentrations are not affected.
        Temperature is also handled ideally, i.e. T(out)=T(in).
=======
class Dewatering:
    """
    Calculates the water and sludge stream concentrations from an 'ideal'
    dewatering unit based on a fixed percentage of solids in the dewatered sludge.
    A defined amount of total solids are removed from the influent sludge stream
    and goes into the stream of dewatered sludge and the remaining will leave with
    the reject water phase. Soluble concentrations are not affected.
    Temperature is also handled ideally, i.e. T(out)=T(in).

    Parameters
    ----------
    dw_par : np.ndarray
        Array containing all necessary parameters. \n
        [dewater_perc, TSS_removal_perc, X_I2TSS, X_S2TSS, X_BH2TSS, X_BA2TSS, X_P2TSS]

    Other Parameters
    ----------------
    dewater_perc : int or float
        Percentage of solids in the dewatered sludge.
    TSS_removal_perc : int or float
        Percentage of total solids removed from the influent sludge.
    X_I2TSS : int or float
        Ratio of inert particulate COD to TSS.
    X_S2TSS : int or float
        Ratio of soluble COD to TSS.
    X_BH2TSS : int or float
        Ratio of heterotrophic biomass to TSS.
    X_BA2TSS : int or float
        Ratio of autotrophic biomass to TSS.
    X_P2TSS : int or float
        Ratio of particulate phosphorus to TSS.
    """
>>>>>>> f097ae8a

    def __init__(self, dw_par):
        
        self.dw_par = dw_par

    def output(self, ydw_in):
        """
        Returns the sludge and reject concentrations from an 'ideal' dewatering unit.

        Parameters
        ----------
        ydw_in : np.ndarray
            Dewatering inlet concentrations of the 21 components  
            (13 ASM1 components, TSS, Q, T and 5 dummy states).

        Returns
        -------
        ydw_s : np.ndarray
            Dewatering sludge concentrations of the 21 components  
            (13 ASM1 components, TSS, Q, T and 5 dummy states).
        ydw_r : np.ndarray
            Dewatering reject concentrations of the 21 components  
            (13 ASM1 components, TSS, Q, T and 5 dummy states).
        """
        # dewater_perc, TSS_removal_perc, X_I2TSS, X_S2TSS, X_BH2TSS, X_BA2TSS, X_P2TSS = dw_par
        # y = ydw_s, ydw_r
        # u = ydw_in

        ydw_s = np.zeros(21)
        ydw_r = np.zeros(21)

        tssin = (
            self.dw_par[2] * ydw_in[XI]
            + self.dw_par[3] * ydw_in[XS]
            + self.dw_par[4] * ydw_in[XBH]
            + self.dw_par[5] * ydw_in[XBA]
            + self.dw_par[6] * ydw_in[XP]
        )

        dewater_factor = self.dw_par[0] * 10000 / tssin
        qu_factor = self.dw_par[1] / (100 * dewater_factor)
        reject_factor = (1 - self.dw_par[1] / 100) / (1 - qu_factor)

        if dewater_factor > 1:
            # sludge
            ydw_s[:] = ydw_in[:]
            ydw_s[XI] = ydw_in[XI] * dewater_factor
            ydw_s[XS] = ydw_in[XS] * dewater_factor
            ydw_s[XBH] = ydw_in[XBH] * dewater_factor
            ydw_s[XBA] = ydw_in[XBA] * dewater_factor
            ydw_s[XP] = ydw_in[XP] * dewater_factor
            ydw_s[XND] = ydw_in[XND] * dewater_factor
            ydw_s[TSS] = tssin * dewater_factor
            ydw_s[Q] = ydw_in[Q] * qu_factor
            ydw_s[XD4] = ydw_in[XD4] * dewater_factor
            ydw_s[XD5] = ydw_in[XD5] * dewater_factor

            # reject
            ydw_r[:] = ydw_in[:]
            ydw_r[XI] = ydw_in[XI] * reject_factor
            ydw_r[XS] = ydw_in[XS] * reject_factor
            ydw_r[XBH] = ydw_in[XBH] * reject_factor
            ydw_r[XBA] = ydw_in[XBA] * reject_factor
            ydw_r[XP] = ydw_in[XP] * reject_factor
            ydw_r[XND] = ydw_in[XND] * reject_factor
            ydw_r[TSS] = tssin * reject_factor
            ydw_r[Q] = ydw_in[Q] * (1 - qu_factor)
            ydw_r[XD4] = ydw_in[XD4] * reject_factor
            ydw_r[XD5] = ydw_in[XD5] * reject_factor

        else:
            # the influent is too high on solids to thicken further
            # all the influent leaves with the sludge flow
            ydw_s[:] = ydw_in[:]
            ydw_s[TSS] = tssin

            # reject flow is zero
            ydw_r[:] = 0

        return ydw_s, ydw_r<|MERGE_RESOLUTION|>--- conflicted
+++ resolved
@@ -19,18 +19,7 @@
 
 
 @jitclass(spec=[('dw_par', float64[:])])
-<<<<<<< HEAD
 class Dewatering(Module):
-    def __init__(self, dw_par):
-        """
-        Calculates the water and sludge stream concentrations from an 'ideal'
-        dewatering unit based on a fixed percentage of solids in the dewatered sludge.
-        A defined amount of total solids are removed from the influent sludge stream
-        and goes into the stream of dewatered sludge and the remaining will leave with
-        the reject water phase. Soluble concentrations are not affected.
-        Temperature is also handled ideally, i.e. T(out)=T(in).
-=======
-class Dewatering:
     """
     Calculates the water and sludge stream concentrations from an 'ideal'
     dewatering unit based on a fixed percentage of solids in the dewatered sludge.
@@ -62,7 +51,6 @@
     X_P2TSS : int or float
         Ratio of particulate phosphorus to TSS.
     """
->>>>>>> f097ae8a
 
     def __init__(self, dw_par):
         
