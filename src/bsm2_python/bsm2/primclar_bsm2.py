# Copyright (2006)
# Ulf Jeppsson  
# Dept. Industrial Electrical Engineering and Automation (IEA), Lund University, Sweden  
# https://www.lth.se/iea/

# Copyright (2024)
# Jonas Miederer  
# Chair of Energy Process Engineering (EVT), FAU Erlangen-Nuremberg, Germany  
# https://www.evt.tf.fau.de/

import numpy as np
from numba import jit
from scipy.integrate import odeint

from bsm2_python.bsm2.module import Module

indices_components = np.arange(21)
SI, SS, XI, XS, XBH, XBA, XP, SO, SNO, SNH, SND, XND, SALK, TSS, Q, TEMP, SD1, SD2, SD3, XD4, XD5 = indices_components


@jit(nopython=True)
def primclarequations(t, yp, yp_in, p_par, volume, tempmodel):
    """
    Returns an array containing the differential equations for the primary clarifier.

    Parameters
    ----------
    t : np.ndarray
        Time interval for integration, needed for the solver.
    yp : np.ndarray
        Solution of the differential equations, needed for the solver.
    yp_in : np.ndarray
        Primary clarifier influent concentrations of the 21 components  
        (13 ASM1 components, TSS, Q, T and 5 dummy states).
    p_par : np.ndarray
        Primary clarifier parameters.
    volume : float
        Volume of the primary clarifier.
    tempmodel : bool
        If true, mass balance for the wastewater temperature is used in process rates,
        otherwise influent wastewater temperature is just passed through process reactors.
    """
    # u = yp_in
    # x = yp
    # dx = dyp
    dyp = np.zeros(21)

    dyp[0:13] = 1.0 / volume * (yp_in[Q] * (yp_in[0:13] - yp[0:13]))  # ASM1 states are mixing
    dyp[TSS] = 0.0
    dyp[Q] = (yp_in[Q] - yp[Q]) / p_par[2]

    if not tempmodel:
        dyp[TEMP] = 0.0
    else:
        dyp[TEMP] = 1.0 / volume * (yp_in[Q] * (yp_in[TEMP] - yp[TEMP]))

    dyp[16:21] = 1.0 / volume * (yp_in[Q] * (yp_in[16:21] - yp[16:21]))  # dummy states are mixing

    return dyp


<<<<<<< HEAD
class PrimaryClarifier(Module):
    def __init__(self, volume, yp0, p_par, asm1par, x_vector, tempmodel, activate):
        """
        This is an implementation of the Otterpohl/Freund primary clarifier model.
        The implementation is to a large extent based on an implementation of the
        Otterpohl/Freund model by Dr. Jens Alex, IFAK, Magdeburg.
=======
class PrimaryClarifier:
    """
    This is an implementation of the Otterpohl/Freund primary clarifier model.
    The implementation is to a large extent based on an implementation of the
    Otterpohl/Freund model by Dr. Jens Alex, IFAK, Magdeburg.  
    In addition to ASM1 states, the clarifier will also pass on `TSS`, `Q`, `TEMP` and 
    5 dummy states to effluent and underflow.
    If `tempmodel` == True, T(out) is a first-order equation based on the
    heat content of the influent, the reactor and outflow.
>>>>>>> f097ae8a

    Parameters
    ----------
    volume : float
        Volume of the primary clarifier.
    yp0 : np.ndarray
        Initial integration values of the 21 components (13 ASM1 components, TSS, Q, T and 5 dummy states).
    p_par : np.ndarray
        [f_corr, f_X, t_m, f_PS] \n
        - f_corr: Efficiency correction for primary clarifier.  
        - f_X: CODpart/CODtot ratio.  
        - t_m: Smoothing time constant for qm calculation.  
        - f_PS: Ratio of primary sludge flow rate to the influent flow.  
    asm1par : np.ndarray
        ASM1 parameters.
    x_vector : np.ndarray
        Primary clarifier state vector.
    tempmodel : bool
        If true, first-order equation based on the heat content of the influent, the reactor and outflow is solved,
        otherwise influent wastewater temperature is just passed through process reactors.
    activate : bool
        If true, dummy states are activated, otherwise dummy states are not activated.
    """
    
    def __init__(self, volume, yp0, p_par, asm1par, x_vector, tempmodel, activate):
        self.volume = volume
        self.yp0 = yp0
        self.p_par = p_par
        self.asm1par = asm1par
        self.x_vector = x_vector
        self.tempmodel = tempmodel
        self.activate = activate

    def output(self, timestep, step, yp_in):
        """
        Returns the overflow and underflow concentrations from a
        primary clarifier at the current time step.

        Parameters
        ----------
        timestep : float
            Current time step.
        step : float
            Current time.
        yp_in : np.ndarray
            Primary clarifier influent concentrations of the 21 components  
            (13 ASM1 components, TSS, Q, T and 5 dummy states).

        Returns
        -------
        yp_uf : np.ndarray
            Primary clarifier underflow (sludge) concentrations of the 21 components  
            (13 ASM1 components, TSS, Q, T and 5 dummy states).
        yp_of : np.ndarray
<<<<<<< HEAD
            primary clarifier overflow (effluent) concentrations of the 21 components
            (13 ASM1 components, TSS, Q, T and 5 dummy states)
        yp_internal : np.ndarray
            primary clarifier internal (basically influent) concentrations of the 21 components
            (13 ASM1 components, TSS, Q, T and 5 dummy states)
            Only for evaluation purposes
=======
            Primary clarifier overflow (effluent) concentrations of the 21 components  
            (13 ASM1 components, TSS, Q, T and 5 dummy states).
>>>>>>> f097ae8a
        """
        # f_corr, f_X, t_m, f_PS = p_par
        # y = yp_uf, yp_of
        # u = yp_int
        # x : yp_in

        yp_uf = np.zeros(21)
        yp_of = np.zeros(21)
        yp_internal = np.zeros(21)

        if not self.tempmodel:
            self.yp0[15] = yp_in[15]

        t_eval = np.array([step, step + timestep])  # time interval for odeint

        ode = odeint(
            primclarequations, self.yp0, t_eval, tfirst=True, args=(yp_in, self.p_par, self.volume, self.tempmodel)
        )

        yp_int = ode[1]

        self.yp0 = yp_int

        qu = self.p_par[3] * yp_in[Q]  # underflow from primary clarifier
        e = yp_in[Q] / qu  # thickening factor
        tt = self.volume / (yp_int[Q] + 0.001)  # hydraulic retention time

        # Total COD removal efficiency in primary clarifier nCOD
        ncod = self.p_par[0] * (2.88 * self.p_par[1] - 0.118) * (1.45 + 6.15 * np.log(tt * 24 * 60))
        # nX is removal efficiency of particulate COD in %, since assumption that soluble COD is not removed
        nx = ncod / self.p_par[1]
        nx = max(0, min(100, nx))  # nX is between 0 and 100

        ff = 1 - self.x_vector * nx / 100

        # ASM1 state outputs effluent
        yp_of[0:13] = ff[0:13] * yp_int[0:13]
        yp_of[yp_of < 0.0] = 0.0
        # dummy state outputs effluent
        yp_of[16:21] = ff[16:21] * yp_int[16:21]
        yp_of[yp_of < 0.0] = 0.0

        # TSS output effluent
        yp_of[TSS] = (
            self.asm1par[19] * yp_of[XI]
            + self.asm1par[20] * yp_of[XS]
            + self.asm1par[21] * yp_of[XBH]
            + self.asm1par[22] * yp_of[XBA]
            + self.asm1par[23] * yp_of[XP]
        )

        # ASM1 state outputs underflow
        yp_uf[0:13] = ((1 - ff[0:13]) * e + ff[0:13]) * yp_int[0:13]
        yp_uf[yp_uf < 0.0] = 0.0
        # dummy state outputs underflow
        yp_uf[16:21] = ((1 - ff[16:21]) * e + ff[16:21]) * yp_int[16:21]
        yp_uf[yp_uf < 0.0] = 0.0

        # TSS output underflow
        yp_uf[TSS] = (
            self.asm1par[19] * yp_uf[XI]
            + self.asm1par[20] * yp_uf[XS]
            + self.asm1par[21] * yp_uf[XBH]
            + self.asm1par[22] * yp_uf[XBA]
            + self.asm1par[23] * yp_uf[XP]
        )

        # only for plant performance!
        # ASM1 state outputs internal
        yp_internal[0:13] = yp_int[0:13]

        # dummy state outputs internal
        yp_internal[16:21] = yp_int[16:21]
        yp_internal[yp_internal < 0.0] = 0.0

        # TSS output internal
        yp_internal[TSS] = (
            self.asm1par[19] * yp_in[XI]
            + self.asm1par[20] * yp_in[XS]
            + self.asm1par[21] * yp_in[XBH]
            + self.asm1par[22] * yp_in[XBA]
            + self.asm1par[23] * yp_in[XP]
        )

        # Flow rates
        yp_of[Q] = yp_in[Q] - qu  # flow rate in effluent
        yp_uf[Q] = qu  # flow rate in underflow
        yp_internal[Q] = yp_in[Q]

        if not self.tempmodel:
            yp_of[TEMP] = yp_in[TEMP]
            yp_uf[TEMP] = yp_in[TEMP]
            yp_internal[TEMP] = yp_in[TEMP]
        else:
            yp_of[TEMP] = yp_int[TEMP]
            yp_uf[TEMP] = yp_int[TEMP]
            yp_internal[TEMP] = yp_int[TEMP]

        return yp_uf, yp_of, yp_internal<|MERGE_RESOLUTION|>--- conflicted
+++ resolved
@@ -59,24 +59,15 @@
     return dyp
 
 
-<<<<<<< HEAD
 class PrimaryClarifier(Module):
-    def __init__(self, volume, yp0, p_par, asm1par, x_vector, tempmodel, activate):
-        """
-        This is an implementation of the Otterpohl/Freund primary clarifier model.
-        The implementation is to a large extent based on an implementation of the
-        Otterpohl/Freund model by Dr. Jens Alex, IFAK, Magdeburg.
-=======
-class PrimaryClarifier:
     """
     This is an implementation of the Otterpohl/Freund primary clarifier model.
     The implementation is to a large extent based on an implementation of the
     Otterpohl/Freund model by Dr. Jens Alex, IFAK, Magdeburg.  
     In addition to ASM1 states, the clarifier will also pass on `TSS`, `Q`, `TEMP` and 
-    5 dummy states to effluent and underflow.
+    5 dummy states to effluent and underflow.  
     If `tempmodel` == True, T(out) is a first-order equation based on the
     heat content of the influent, the reactor and outflow.
->>>>>>> f097ae8a
 
     Parameters
     ----------
@@ -131,18 +122,14 @@
             Primary clarifier underflow (sludge) concentrations of the 21 components  
             (13 ASM1 components, TSS, Q, T and 5 dummy states).
         yp_of : np.ndarray
-<<<<<<< HEAD
-            primary clarifier overflow (effluent) concentrations of the 21 components
-            (13 ASM1 components, TSS, Q, T and 5 dummy states)
-        yp_internal : np.ndarray
-            primary clarifier internal (basically influent) concentrations of the 21 components
-            (13 ASM1 components, TSS, Q, T and 5 dummy states)
-            Only for evaluation purposes
-=======
             Primary clarifier overflow (effluent) concentrations of the 21 components  
             (13 ASM1 components, TSS, Q, T and 5 dummy states).
->>>>>>> f097ae8a
+        yp_internal : np.ndarray
+            Primary clarifier internal (basically influent) concentrations of the 21 components  
+            (13 ASM1 components, TSS, Q, T and 5 dummy states).  
+            Only for evaluation purposes.
         """
+        
         # f_corr, f_X, t_m, f_PS = p_par
         # y = yp_uf, yp_of
         # u = yp_int
