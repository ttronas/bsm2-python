import math

import numpy as np
from numba import jit
from scipy.integrate import odeint

from bsm2_python.bsm2.module import Module

# import warnings


indices_components = np.arange(42)
(
    S_SU,
    S_AA,
    S_FA,
    S_VA,
    S_BU,
    S_PRO,
    S_AC,
    S_H2,
    S_CH4,
    S_IC,
    S_IN,
    S_I,
    X_XC,
    X_CH,
    X_PR,
    X_LI,
    X_SU,
    X_AA,
    X_FA,
    X_C4,
    X_PRO,
    X_AC,
    X_H2,
    X_I,
    S_CAT,
    S_AN,
    S_HVA,
    S_HBU,
    S_HPRO,
    S_HAC,
    S_HCO3,
    S_NH3,
    S_GAS_H2,
    S_GAS_CH4,
    S_GAS_CO2,
    Q_D,
    T_D,
    S_D1_D,
    S_D2_D,
    S_D3_D,
    X_D4_D,
    X_D5_D,
) = indices_components


class ADM1Reactor(Module):
    """
    Class for ADM1 (Anerobic Digestion Model No. 1) reactor parameters.

    Parameters
    ----------
    yd0 : np.ndarray
        Initial values for ADM1 differential equations. Initial concentrations of 42 components  
        (26 ADM1 components, 9 other gas-related components, Q, T and 5 dummy states).
    digesterpar : np.ndarray 
        Digester parameters.
    interfacepar : np.ndarray 
        Interface parameters.
    dim : np.ndarray
        Reactor dimensions.

    Attributes
    ----------
    y_in1 : np.ndarray(22)
        Concentrations for the 21 standard components  
        (13 ASM1 components, TSS, Q, T and 5 dummy states).
    t_op : float
        Operational temperature for the digester.
    temperature : float
        TODO: What is this for?
    yd_out : np.ndarray(51)
        Concentrations for the 51 components  
        (35 ADM1 components, 9 other gas-related components, Q, T and 5 dummy states).
    """

    def __init__(self, yd0, digesterpar, interfacepar, dim):
        self.yd0 = yd0
        self.y_in1 = np.zeros(22)
        self.digesterpar = digesterpar
        self.interfacepar = interfacepar
        self.dim = dim
        self.volume_liq, self.volume_gas = self.dim
        self.t_op = 0.0
        self.temperature = 0.0
        self.yd_out = np.zeros(51)

    def output(self, timestep, step, y_in1, t_op):
        """
        Returns the solved differential equations based on ADM1 model.

        Parameters
        ----------
        timestep : float
            Time distance to integrate over.
        step : float
            Current time.
        y_in1 : np.ndarray(21)
            Concentrations of the 21 standard components  
            (13 ASM1 components, TSS, Q, T and 5 dummy states). \n
            [SI, SS, XI, XS, XBH, XBA, XP, SO, SNO, SNH, SND, XND, SALK, TSS, Q, TEMP,
            SD1, SD2, SD3, XD4, XD5]
        t_op : float
            Operational temperature of digester.
            At the moment very rudimentary implementation!
            No heat losses / transfer embedded!

        Returns
        -------
<<<<<<< HEAD
        yi_out2 : np.ndarray(35)
            concentrations of the 33 components after ADM2ASM interface
            (21 ASM1 components, 9 other gas-related components, Q, T and 2 dummy states)
            [SI, SS, XI, XS, XBH, XBA, XP, SO, SNO, SNH, SND, XND, SALK, TSS, Q, TEMP,
             SD1, SD2, SD3, XD4, XD5, pH, T_WW]
        yd_out : np.ndarray(51)
            concentrations of the 51 components after the ADM1 reactor
            (35 ADM1 components, 9 other gas-related components, Q, T and 5 dummy states)
            [S_su, S_aa, S_fa, S_va, S_bu, S_pro, S_ac, S_h2, S_ch4, S_IC, S_IN, S_I, X_xc,
             X_ch, X_pr, X_li, X_su, X_aa, X_fa, X_c4, X_pro, X_ac, X_h2, X_I, S_cat, S_an,
             Q_D, T_D, S_D1_D, S_D2_D, S_D3_D, X_D4_D, X_D5_D, pH, S_H_ion, S_hva, S_hbu,
             S_hpro, S_hac, S_hco3, S_CO2, S_nh3, S_NH4+, S_gas_h2, S_gas_ch4, S_gas_co2,
             p_gas_h2, p_gas_ch4, p_gas_co2, P_gas, q_gas]
        yi_out1 : np.ndarray(33)
            concentrations of the 35 components after ASM2ADM interface.
            (26 ADM1 components, 9 other gas-related components)
            [S_su, S_aa, S_fa, S_va, S_bu, S_pro, S_ac, S_h2, S_ch4, S_IC, S_IN, S_I, X_xc,
             X_ch, X_pr, X_li, X_su, X_aa, X_fa, X_c4, X_pro, X_ac, X_h2, X_I, S_cat, S_an,
             Q_D, T_D, S_D1_D, S_D2_D, S_D3_D, X_D4_D, X_D5_D]
=======
        y_out2 : np.ndarray(35)
            Concentrations of the 35 components  
            (26 ADM1 components, 9 other gas-related components). \n
            [S_su, S_aa, S_fa, S_va, S_bu, S_pro, S_ac, S_h2, S_ch4, S_IC, S_IN, S_I, X_xc,
            X_ch, X_pr, X_li, X_su, X_aa, X_fa, X_c4, X_pro, X_ac, X_h2, X_I, S_cat, S_an,
            Q_D, T_D, S_D1_D, S_D2_D, S_D3_D, X_D4_D, X_D5_D]
        yd_out : np.ndarray(51)
            Concentrations of the 51 components  
            (35 ADM1 components, 9 other gas-related components, Q, T and 5 dummy states). \n
            [S_su, S_aa, S_fa, S_va, S_bu, S_pro, S_ac, S_h2, S_ch4, S_IC, S_IN, S_I, X_xc,
            X_ch, X_pr, X_li, X_su, X_aa, X_fa, X_c4, X_pro, X_ac, X_h2, X_I, S_cat, S_an,
            Q_D, T_D, S_D1_D, S_D2_D, S_D3_D, X_D4_D, X_D5_D, pH, S_H_ion, S_hva, S_hbu,
            S_hpro, S_hac, S_hco3, S_CO2, S_nh3, S_NH4+, S_gas_h2, S_gas_ch4, S_gas_co2,
            p_gas_h2, p_gas_ch4, p_gas_co2, P_gas, q_gas]
        y_out1 : np.ndarray(33)
            Concentrations of the 33 components  
            (21 ASM1 components, 9 other gas-related components, Q, T and 2 dummy states). \n
            [SI, SS, XI, XS, XBH, XBA, XP, SO, SNO, SNH, SND, XND, SALK, TSS, Q, TEMP,
            SD1, SD2, SD3, XD4, XD5, pH, T_WW]
>>>>>>> f097ae8a
        """
        self.t_op = t_op
        yd_out = np.zeros(51)

        r = self.digesterpar[77]
        t_base = self.digesterpar[78]
        pk_w_base = self.digesterpar[80]
        p_atm = self.digesterpar[93]
        k_h_h2o_base = self.digesterpar[95]
        k_p = self.digesterpar[99]

        t_eval = np.array([step, step + timestep])  # time interval for odeint

        self.y_in1[:21] = y_in1[:21]

        yi_out1 = asm2adm(self.y_in1, t_op, self.interfacepar)
        # y_out1
        #  0     1     2     3     4     5      6     7     8      9     10    11   12
        # [S_SU, S_AA, S_FA, S_VA, S_BU, S_PRO, S_AC, S_H2, S_CH4, S_IC, S_IN, S_I, X_XC,
        #  13    14    15    16    17    18    19    20     21    22    23   24     25
        #  X_CH, X_PR, X_LI, X_SU, X_AA, X_FA, X_C4, X_PRO, X_AC, X_H2, X_I, S_CAT, S_AN,
        #  26   27   28      29      30      31      32
        #  Q_D, T_D, S_D1_D, S_D2_D, S_D3_D, X_D4_D, X_D5_D]
        yd_in = np.zeros(42)
        y_in2 = np.zeros(35)

        # yd_in
        # 0     1     2     3     4     5      6     7     8      9     10    11   12
        # S_SU, S_AA, S_FA, S_VA, S_BU, S_PRO, S_AC, S_H2, S_CH4, S_IC, S_IN, S_I, X_XC,
        # 13    14    15    16    17    18    19     20    21    22   23     24    25
        # X_CH, X_PR, X_LI, X_SU, X_AA, X_FA, X_C4, X_PRO, X_AC, X_H2, X_I, S_CAT, S_AN,
        # 26     27     28      29     30      31     32        33         34         35
        # S_HVA, S_HBU, S_HPRO, S_HAC, S_HCO3, S_NH3, S_GAS_H2, S_GAS_CH4, S_GAS_CO2, Q_D,
        # 36   37      38      39      40      41
        # T_D, S_D1_D, S_D2_D, S_D3_D, X_D4_D, X_D5_D

        yd_in[:26] = yi_out1[:26]
        yd_in[35:] = yi_out1[26:]
        # [S_SU, S_AA, S_FA, S_VA, S_BU, S_PRO, S_AC, S_H2, S_CH4, S_IC, S_IN, S_I, X_XC, X_CH, X_PR,
        #  X_LI, X_SU, X_AA, X_FA, X_C4, X_PRO, X_AC, X_H2, X_I, S_CAT, S_AN, S_HVA, S_HBU, S_HPRO, S_HAC,
        #  S_HCO3, S_NH3, S_GAS_H2, S_GAS_CH4, S_GAS_CO2, Q_D, T_D, S_D1_D, S_D2_D, S_D3_D, X_D4_D, X_D5_D]
        ode = odeint(
            adm1equations,
            self.yd0,
            t_eval,
            tfirst=True,
            args=(yd_in, self.digesterpar, t_op, self.dim),
            rtol=1e-6,
            atol=1e-6,
        )
        yd_int = ode[1]
        # [S_SU, S_AA, S_FA, S_VA, S_BU, S_PRO, S_AC, S_H2, S_CH4, S_IC, S_IN, S_I, X_XC, X_CH, X_PR,
        #  X_LI, X_SU, X_AA, X_FA, X_C4, X_PRO, X_AC, X_H2, X_I, S_CAT, S_AN, S_HVA, S_HBU, S_HPRO, S_HAC,
        #  S_HCO3, S_NH3, S_GAS_H2, S_GAS_CH4, S_GAS_CO2, Q_D, T_D, S_D1_D, S_D2_D, S_D3_D, X_D4_D, X_D5_D]
        self.yd0[:] = yd_int[:]  # initial integration values for next integration

        # y = yd_out
        # u = yd_in
        # x : yd_int

        factor = (1.0 / t_base - 1.0 / t_op) / (100.0 * r)
        # k_h_h2 = k_h_h2_base*math.exp(-4180.0*factor)      # T adjustment for K_H_h2
        # k_h_ch4 = k_h_ch4_base*math.exp(-14240.0*factor)   # T adjustment for K_H_ch4
        # k_h_co2 = k_h_co2_base*math.exp(-19410.0*factor)   # T adjustment for K_H_co2
        k_w = 10 ** (-pk_w_base) * math.exp(55900.0 * factor)  # T adjustment for K_w
        p_gas_h2o = k_h_h2o_base * math.exp(
            5290.0 * (1.0 / t_base - 1.0 / t_op)
        )  # T adjustment for water vapour saturation pressure

        yd_out[:S_HVA] = yd_int[:S_HVA]

        yd_out[26] = yd_in[Q_D]  # flow

        yd_out[27] = t_op - 273.15  # Temp = 35 degC

        yd_out[28] = yd_in[S_D1_D]  # Dummy state 1, soluble
        yd_out[29] = yd_in[S_D2_D]  # Dummy state 2, soluble
        yd_out[30] = yd_in[S_D3_D]  # Dummy state 3, soluble
        yd_out[31] = yd_in[X_D4_D]  # Dummy state 1, particulate
        yd_out[32] = yd_in[X_D5_D]  # Dummy state 2, particulate

        p_gas_h2 = yd_int[S_GAS_H2] * r * t_op / 16.0
        p_gas_ch4 = yd_int[S_GAS_CH4] * r * t_op / 64.0
        p_gas_co2 = yd_int[S_GAS_CO2] * r * t_op
        p_gas = p_gas_h2 + p_gas_ch4 + p_gas_co2 + p_gas_h2o
        q_gas = max(k_p * (p_gas - p_atm), 0)

        # procT8 = kLa*(yd_int[S_h2] - 16.0*K_H_h2*p_gas_h2)
        # procT9 = kLa*(yd_int[S_ch4] - 64.0*K_H_ch4*p_gas_ch4)
        # procT10 = kLa*((yd_int[S_IC] - yd_int[S_hco3]) - K_H_co2*p_gas_co2)

        phi = (
            yd_int[S_CAT]
            + (yd_int[S_IN] - yd_int[S_NH3])
            - yd_int[S_HCO3]
            - yd_int[S_HAC] / 64.0
            - yd_int[S_HPRO] / 112.0
            - yd_int[S_HBU] / 160.0
            - yd_int[S_HVA] / 208.0
            - yd_int[S_AN]
        )
        s_h_ion = -phi * 0.5 + 0.5 * np.sqrt(phi**2 + 4.0 * k_w)

        yd_out[33] = -np.log10(s_h_ion)  # pH
        self.y_in1[21] = yd_out[33]  # pH for ASM2ADM interface
        yd_out[34] = s_h_ion
        yd_out[35] = yd_int[S_HVA]
        yd_out[36] = yd_int[S_HBU]
        yd_out[37] = yd_int[S_HPRO]
        yd_out[38] = yd_int[S_HAC]
        yd_out[39] = yd_int[S_HCO3]
        yd_out[40] = yd_int[S_IC] - yd_int[S_HCO3]  # S_CO2
        yd_out[41] = yd_int[S_NH3]
        yd_out[42] = yd_int[S_IN] - yd_int[S_NH3]  # S_NH4+
        yd_out[43] = yd_int[S_GAS_H2]
        yd_out[44] = yd_int[S_GAS_CH4]
        yd_out[45] = yd_int[S_GAS_CO2]
        yd_out[46] = p_gas_h2
        yd_out[47] = p_gas_ch4
        yd_out[48] = p_gas_co2
        yd_out[49] = p_gas  # total head space pressure from H2, CH4, CO2 and H2O
        yd_out[50] = (
            q_gas * p_gas / p_atm
        )  # The output gas flow is recalculated to atmospheric pressure (normalization)

        # [S_su, S_aa, S_fa, S_va, S_bu, S_pro, S_ac, S_h2, S_ch4, S_IC, S_IN, S_I, X_xc,
        # X_ch, X_pr, X_li, X_su, X_aa, X_fa, X_c4, X_pro, X_ac, X_h2, X_I, S_cat, S_an,
        # Q_D, T_D, S_D1_D, S_D2_D, S_D3_D, X_D4_D, X_D5_D, pH, S_H_ion, S_hva, S_hbu,
        # S_hpro, S_hac, S_hco3, S_CO2, S_nh3, S_NH4+, S_gas_h2, S_gas_ch4, S_gas_co2,
        # p_gas_h2, p_gas_ch4, p_gas_co2, P_gas, q_gas]
        y_in2[:33] = yd_out[:33]
        # [S_su, S_aa, S_fa, S_va, S_bu, S_pro, S_ac, S_h2, S_ch4, S_IC, S_IN, S_I, X_xc,
        # X_ch, X_pr, X_li, X_su, X_aa, X_fa, X_c4, X_pro, X_ac, X_h2, X_I, S_cat, S_an,
        # Q_D, T_D, S_D1_D, S_D2_D, S_D3_D, X_D4_D, X_D5_D, pH, T_WW]
        y_in2[33] = yd_out[33]  # pH
        y_in2[34] = self.y_in1[15]
        self.temperature = yd_out[27]  # Temperature
        yi_out2 = adm2asm(y_in2, t_op, self.interfacepar)
        if step % 10 == 0:
            pass
        self.yd_out = yd_out

        return yi_out2, yd_out, yi_out1


@jit(nopython=True, cache=True)
def adm1equations(t, yd, yd_in, digesterpar, t_op, dim):
    """
    Returns an array containing the differential equations based on ASM1.

    Parameters
    ----------
    t : np.ndarray
        Time interval for integration, needed for the solver.
    yd : np.ndarray
        Solution of the differential equations, needed for the solver.
    yd_in : np.ndarray
        Reactor inlet concentrations of 42 components  
        (26 ADM1 components, 9 other gas-related components, Q, T and 5 dummy states). \n
        [S_SU, S_AA, S_FA, S_VA, S_BU, S_PRO, S_AC, S_H2, S_CH4, S_IC, S_IN, S_I, X_XC, X_CH, X_PR,
        X_LI, X_SU, X_AA, X_FA, X_C4, X_PRO, X_AC, X_H2, X_I, S_CAT, S_AN, S_HVA, S_HBU, S_HPRO, S_HAC,
        S_HCO3, S_NH3, S_GAS_H2, S_GAS_CH4, S_GAS_CO2, Q_D, T_D, S_D1_D, S_D2_D, S_D3_D, X_D4_D, X_D5_D]
    digesterpar : np.ndarray
        Digester parameters.
    t_op : float
        Operating temperature.
    dim : np.ndarray
        Reactor dimensions.

    Returns
    -------
    np.ndarray
        Array containing the differential values dy of yd_in based on ADM1.
    """
    # u = yd_in
    # x = yd
    # dx = dyd
    dyd = np.zeros_like(yd)
    ydtemp = np.zeros_like(yd)
    inhib = np.zeros(6)

    (
        f_si_xc,
        f_xi_xc,
        f_ch_xc,
        f_pr_xc,
        f_li_xc,
        n_xc,
        n_i,
        n_aa_c,
        c_xc,
        c_si,
        c_ch,
        c_pr,
        c_li,
        c_xi,
        c_su,
        c_aa,
        f_fa_li,
        c_fa,
        f_h2_su,
        f_bu_su,
        f_pro_su,
        f_ac_su,
        n_bac,
        c_bu,
        c_pro,
        c_ac,
        c_bac,
        y_su,
        f_h2_aa,
        f_va_aa,
        f_bu_aa,
        f_pro_aa,
        f_ac_aa,
        c_va,
        y_aa,
        y_fa,
        y_c4,
        y_pro,
        c_ch4,
        y_ac,
        y_h2,
        k_dis,
        k_hyd_ch,
        k_hyd_pr,
        k_hyd_li,
        k_s_in,
        k_m_su,
        k_s_su,
        ph_ul_aa,
        ph_ll_aa,
        k_m_aa,
        k_s_aa,
        k_m_fa,
        k_s_fa,
        k_ih2_fa,
        k_m_c4,
        k_s_c4,
        k_ih2_c4,
        k_m_pro,
        k_s_pro,
        k_ih2_pro,
        k_m_ac,
        k_s_ac,
        k_i_nh3,
        ph_ul_ac,
        ph_ll_ac,
        k_m_h2,
        k_s_h2,
        ph_ul_h2,
        ph_ll_h2,
        k_dec_xsu,
        k_dec_xaa,
        k_dec_xfa,
        k_dec_xc4,
        k_dec_xpro,
        k_dec_xac,
        k_dec_xh2,
        r,
        t_base,
        _,
        pk_w_base,
        pk_a_va_base,
        pk_a_bu_base,
        pk_a_pro_base,
        pk_a_ac_base,
        pk_a_co2_base,
        pk_a_in_base,
        k_a_bva,
        k_a_bbu,
        k_a_bpro,
        k_a_bac,
        k_a_bco2,
        k_a_bin,
        p_atm,
        kla,
        k_h_h2o_base,
        k_h_co2_base,
        k_h_ch4_base,
        k_h_h2_base,
        k_p,
    ) = digesterpar

    v_liq, v_gas = dim

    ydtemp[:] = yd[:]
    ydtemp[ydtemp < 0.0] = 0.0

    eps = 1.0e-6

    factor = (1.0 / t_base - 1.0 / t_op) / (100.0 * r)
    k_w = 10**-pk_w_base * math.exp(55900.0 * factor)  # T adjustment for K_w
    k_a_va = 10**-pk_a_va_base
    k_a_bu = 10**-pk_a_bu_base
    k_a_pro = 10**-pk_a_pro_base
    k_a_ac = 10**-pk_a_ac_base
    k_a_co2 = 10**-pk_a_co2_base * math.exp(7646.0 * factor)  # T adjustment for K_a_co2
    k_a_in = 10**-pk_a_in_base * math.exp(51965.0 * factor)  # T adjustment for K_a_IN

    k_h_h2 = k_h_h2_base * math.exp(-4180.0 * factor)  # T adjustment for K_H_h2
    k_h_ch4 = k_h_ch4_base * math.exp(-14240.0 * factor)  # T adjustment for K_H_ch4
    k_h_co2 = k_h_co2_base * math.exp(-19410.0 * factor)  # T adjustment for K_H_co2
    p_gas_h2o = k_h_h2o_base * math.exp(
        5290.0 * (1.0 / t_base - 1.0 / t_op)
    )  # T adjustment for water vapour saturation pressure

    phi = (
        ydtemp[S_CAT]
        + (ydtemp[S_IN] - ydtemp[S_NH3])
        - ydtemp[S_HCO3]
        - ydtemp[S_HAC] / 64.0
        - ydtemp[S_HPRO] / 112.0
        - ydtemp[S_HBU] / 160.0
        - ydtemp[S_HVA] / 208.0
        - ydtemp[S_AN]
    )
    s_h_ion = -phi * 0.5 + 0.5 * np.sqrt(phi * phi + 4.0 * k_w)  # SH+
    # pH_op = -np.log10(S_H_ion)  # pH

    p_gas_h2 = ydtemp[S_GAS_H2] * r * t_op / 16.0
    p_gas_ch4 = ydtemp[S_GAS_CH4] * r * t_op / 64.0
    p_gas_co2 = ydtemp[S_GAS_CO2] * r * t_op
    p_gas = p_gas_h2 + p_gas_ch4 + p_gas_co2 + p_gas_h2o

    q_gas = max(k_p * (p_gas - p_atm), 0)

    # Hill function on SH+ used within BSM2, ADM1 Workshop, Copenhagen 2005.
    phlim_aa = 10 ** (-(ph_ul_aa + ph_ll_aa) / 2.0)
    phlim_ac = 10 ** (-(ph_ul_ac + ph_ll_ac) / 2.0)
    phlim_h2 = 10 ** (-(ph_ul_h2 + ph_ll_h2) / 2.0)
    n_aa = 3.0 / (ph_ul_aa - ph_ll_aa)
    n_ac = 3.0 / (ph_ul_ac - ph_ll_ac)
    n_h2 = 3.0 / (ph_ul_h2 - ph_ll_h2)
    i_ph_aa = phlim_aa**n_aa / (s_h_ion**n_aa + phlim_aa**n_aa)
    i_ph_ac = phlim_ac**n_ac / (s_h_ion**n_ac + phlim_ac**n_ac)
    i_ph_h2 = phlim_h2**n_h2 / (s_h_ion**n_h2 + phlim_h2**n_h2)

    i_in_lim = 1.0 / (1.0 + k_s_in / ydtemp[S_IN])
    i_h2_fa = 1.0 / (1.0 + ydtemp[S_H2] / k_ih2_fa)
    i_h2_c4 = 1.0 / (1.0 + ydtemp[S_H2] / k_ih2_c4)
    i_h2_pro = 1.0 / (1.0 + ydtemp[S_H2] / k_ih2_pro)
    i_nh3 = 1.0 / (1.0 + ydtemp[S_NH3] / k_i_nh3)

    inhib[0] = i_ph_aa * i_in_lim
    inhib[1] = inhib[0] * i_h2_fa
    inhib[2] = inhib[0] * i_h2_c4
    inhib[3] = inhib[0] * i_h2_pro
    inhib[4] = i_ph_ac * i_in_lim * i_nh3
    inhib[5] = i_ph_h2 * i_in_lim

    proc1 = k_dis * ydtemp[X_XC]
    proc2 = k_hyd_ch * ydtemp[X_CH]
    proc3 = k_hyd_pr * ydtemp[X_PR]
    proc4 = k_hyd_li * ydtemp[X_LI]
    proc5 = k_m_su * ydtemp[S_SU] / (k_s_su + ydtemp[S_SU]) * ydtemp[X_SU] * inhib[0]
    proc6 = k_m_aa * ydtemp[S_AA] / (k_s_aa + ydtemp[S_AA]) * ydtemp[X_AA] * inhib[0]
    proc7 = k_m_fa * ydtemp[S_FA] / (k_s_fa + ydtemp[S_FA]) * ydtemp[X_FA] * inhib[1]
    proc8 = (
        k_m_c4
        * ydtemp[S_VA]
        / (k_s_c4 + ydtemp[S_VA])
        * ydtemp[X_C4]
        * ydtemp[S_VA]
        / (ydtemp[S_VA] + ydtemp[S_BU] + eps)
        * inhib[2]
    )
    proc9 = (
        k_m_c4
        * ydtemp[S_BU]
        / (k_s_c4 + ydtemp[S_BU])
        * ydtemp[X_C4]
        * ydtemp[S_BU]
        / (ydtemp[S_VA] + ydtemp[S_BU] + eps)
        * inhib[2]
    )
    proc10 = k_m_pro * ydtemp[S_PRO] / (k_s_pro + ydtemp[S_PRO]) * ydtemp[X_PRO] * inhib[3]
    proc11 = k_m_ac * ydtemp[S_AC] / (k_s_ac + ydtemp[S_AC]) * ydtemp[X_AC] * inhib[4]
    proc12 = k_m_h2 * ydtemp[S_H2] / (k_s_h2 + ydtemp[S_H2]) * ydtemp[X_H2] * inhib[5]
    proc13 = k_dec_xsu * ydtemp[X_SU]
    proc14 = k_dec_xaa * ydtemp[X_AA]
    proc15 = k_dec_xfa * ydtemp[X_FA]
    proc16 = k_dec_xc4 * ydtemp[X_C4]
    proc17 = k_dec_xpro * ydtemp[X_PRO]
    proc18 = k_dec_xac * ydtemp[X_AC]
    proc19 = k_dec_xh2 * ydtemp[X_H2]

    proca4 = k_a_bva * (ydtemp[S_HVA] * (k_a_va + s_h_ion) - k_a_va * ydtemp[S_VA])
    proca5 = k_a_bbu * (ydtemp[S_HBU] * (k_a_bu + s_h_ion) - k_a_bu * ydtemp[S_BU])
    proca6 = k_a_bpro * (ydtemp[S_HPRO] * (k_a_pro + s_h_ion) - k_a_pro * ydtemp[S_PRO])
    proca7 = k_a_bac * (ydtemp[S_HAC] * (k_a_ac + s_h_ion) - k_a_ac * ydtemp[S_AC])
    proca10 = k_a_bco2 * (ydtemp[S_HCO3] * (k_a_co2 + s_h_ion) - k_a_co2 * ydtemp[S_IC])
    proca11 = k_a_bin * (ydtemp[S_NH3] * (k_a_in + s_h_ion) - k_a_in * ydtemp[S_IN])

    proct8 = kla * (ydtemp[S_H2] - 16.0 * k_h_h2 * p_gas_h2)
    proct9 = kla * (ydtemp[S_CH4] - 64.0 * k_h_ch4 * p_gas_ch4)
    proct10 = kla * ((ydtemp[S_IC] - ydtemp[S_HCO3]) - k_h_co2 * p_gas_co2)

    stoich1 = -c_xc + f_si_xc * c_si + f_ch_xc * c_ch + f_pr_xc * c_pr + f_li_xc * c_li + f_xi_xc * c_xi
    stoich2 = -c_ch + c_su
    stoich3 = -c_pr + c_aa
    stoich4 = -c_li + (1.0 - f_fa_li) * c_su + f_fa_li * c_fa
    stoich5 = -c_su + (1.0 - y_su) * (f_bu_su * c_bu + f_pro_su * c_pro + f_ac_su * c_ac) + y_su * c_bac
    stoich6 = (
        -c_aa + (1.0 - y_aa) * (f_va_aa * c_va + f_bu_aa * c_bu + f_pro_aa * c_pro + f_ac_aa * c_ac) + y_aa * c_bac
    )
    stoich7 = -c_fa + (1.0 - y_fa) * 0.7 * c_ac + y_fa * c_bac
    stoich8 = -c_va + (1.0 - y_c4) * 0.54 * c_pro + (1.0 - y_c4) * 0.31 * c_ac + y_c4 * c_bac
    stoich9 = -c_bu + (1.0 - y_c4) * 0.8 * c_ac + y_c4 * c_bac
    stoich10 = -c_pro + (1.0 - y_pro) * 0.57 * c_ac + y_pro * c_bac
    stoich11 = -c_ac + (1.0 - y_ac) * c_ch4 + y_ac * c_bac
    stoich12 = (1.0 - y_h2) * c_ch4 + y_h2 * c_bac
    stoich13 = -c_bac + c_xc

    reac1 = proc2 + (1.0 - f_fa_li) * proc4 - proc5
    reac2 = proc3 - proc6
    reac3 = f_fa_li * proc4 - proc7
    reac4 = (1.0 - y_aa) * f_va_aa * proc6 - proc8
    reac5 = (1.0 - y_su) * f_bu_su * proc5 + (1.0 - y_aa) * f_bu_aa * proc6 - proc9
    reac6 = (1.0 - y_su) * f_pro_su * proc5 + (1.0 - y_aa) * f_pro_aa * proc6 + (1.0 - y_c4) * 0.54 * proc8 - proc10
    reac7 = (
        (1.0 - y_su) * f_ac_su * proc5
        + (1.0 - y_aa) * f_ac_aa * proc6
        + (1.0 - y_fa) * 0.7 * proc7
        + (1.0 - y_c4) * 0.31 * proc8
        + (1.0 - y_c4) * 0.8 * proc9
        + (1.0 - y_pro) * 0.57 * proc10
        - proc11
    )
    reac8 = (
        (1.0 - y_su) * f_h2_su * proc5
        + (1.0 - y_aa) * f_h2_aa * proc6
        + (1.0 - y_fa) * 0.3 * proc7
        + (1.0 - y_c4) * 0.15 * proc8
        + (1.0 - y_c4) * 0.2 * proc9
        + (1.0 - y_pro) * 0.43 * proc10
        - proc12
        - proct8
    )
    reac9 = (1.0 - y_ac) * proc11 + (1.0 - y_h2) * proc12 - proct9
    reac10 = (
        -stoich1 * proc1
        - stoich2 * proc2
        - stoich3 * proc3
        - stoich4 * proc4
        - stoich5 * proc5
        - stoich6 * proc6
        - stoich7 * proc7
        - stoich8 * proc8
        - stoich9 * proc9
        - stoich10 * proc10
        - stoich11 * proc11
        - stoich12 * proc12
        - stoich13 * proc13
        - stoich13 * proc14
        - stoich13 * proc15
        - stoich13 * proc16
        - stoich13 * proc17
        - stoich13 * proc18
        - stoich13 * proc19
        - proct10
    )
    reac11 = (
        (n_xc - f_xi_xc * n_i - f_si_xc * n_i - f_pr_xc * n_aa_c) * proc1
        - y_su * n_bac * proc5
        + (n_aa_c - y_aa * n_bac) * proc6
        - y_fa * n_bac * proc7
        - y_c4 * n_bac * proc8
        - y_c4 * n_bac * proc9
        - y_pro * n_bac * proc10
        - y_ac * n_bac * proc11
        - y_h2 * n_bac * proc12
        + (n_bac - n_xc) * (proc13 + proc14 + proc15 + proc16 + proc17 + proc18 + proc19)
    )
    reac12 = f_si_xc * proc1
    reac13 = -proc1 + proc13 + proc14 + proc15 + proc16 + proc17 + proc18 + proc19
    reac14 = f_ch_xc * proc1 - proc2
    reac15 = f_pr_xc * proc1 - proc3
    reac16 = f_li_xc * proc1 - proc4
    reac17 = y_su * proc5 - proc13
    reac18 = y_aa * proc6 - proc14
    reac19 = y_fa * proc7 - proc15
    reac20 = y_c4 * proc8 + y_c4 * proc9 - proc16
    reac21 = y_pro * proc10 - proc17
    reac22 = y_ac * proc11 - proc18
    reac23 = y_h2 * proc12 - proc19
    reac24 = f_xi_xc * proc1

    dyd[S_SU] = 1.0 / v_liq * (yd_in[Q_D] * (yd_in[S_SU] - yd[S_SU])) + reac1
    dyd[S_AA] = 1.0 / v_liq * (yd_in[Q_D] * (yd_in[S_AA] - yd[S_AA])) + reac2
    dyd[S_FA] = 1.0 / v_liq * (yd_in[Q_D] * (yd_in[S_FA] - yd[S_FA])) + reac3
    dyd[S_VA] = 1.0 / v_liq * (yd_in[Q_D] * (yd_in[S_VA] - yd[S_VA])) + reac4
    dyd[S_BU] = 1.0 / v_liq * (yd_in[Q_D] * (yd_in[S_BU] - yd[S_BU])) + reac5
    dyd[S_PRO] = 1.0 / v_liq * (yd_in[Q_D] * (yd_in[S_PRO] - yd[S_PRO])) + reac6
    dyd[S_AC] = 1.0 / v_liq * (yd_in[Q_D] * (yd_in[S_AC] - yd[S_AC])) + reac7
    dyd[S_H2] = 1.0 / v_liq * (yd_in[Q_D] * (yd_in[S_H2] - yd[S_H2])) + reac8
    dyd[S_CH4] = 1.0 / v_liq * (yd_in[Q_D] * (yd_in[S_CH4] - yd[S_CH4])) + reac9
    dyd[S_IC] = 1.0 / v_liq * (yd_in[Q_D] * (yd_in[S_IC] - yd[S_IC])) + reac10
    dyd[S_IN] = 1.0 / v_liq * (yd_in[Q_D] * (yd_in[S_IN] - yd[S_IN])) + reac11
    dyd[S_I] = 1.0 / v_liq * (yd_in[Q_D] * (yd_in[S_I] - yd[S_I])) + reac12
    dyd[X_XC] = 1.0 / v_liq * (yd_in[Q_D] * (yd_in[X_XC] - yd[X_XC])) + reac13
    dyd[X_CH] = 1.0 / v_liq * (yd_in[Q_D] * (yd_in[X_CH] - yd[X_CH])) + reac14
    dyd[X_PR] = 1.0 / v_liq * (yd_in[Q_D] * (yd_in[X_PR] - yd[X_PR])) + reac15
    dyd[X_LI] = 1.0 / v_liq * (yd_in[Q_D] * (yd_in[X_LI] - yd[X_LI])) + reac16
    dyd[X_SU] = 1.0 / v_liq * (yd_in[Q_D] * (yd_in[X_SU] - yd[X_SU])) + reac17
    dyd[X_AA] = 1.0 / v_liq * (yd_in[Q_D] * (yd_in[X_AA] - yd[X_AA])) + reac18
    dyd[X_FA] = 1.0 / v_liq * (yd_in[Q_D] * (yd_in[X_FA] - yd[X_FA])) + reac19
    dyd[X_C4] = 1.0 / v_liq * (yd_in[Q_D] * (yd_in[X_C4] - yd[X_C4])) + reac20
    dyd[X_PRO] = 1.0 / v_liq * (yd_in[Q_D] * (yd_in[X_PRO] - yd[X_PRO])) + reac21
    dyd[X_AC] = 1.0 / v_liq * (yd_in[Q_D] * (yd_in[X_AC] - yd[X_AC])) + reac22
    dyd[X_H2] = 1.0 / v_liq * (yd_in[Q_D] * (yd_in[X_H2] - yd[X_H2])) + reac23
    dyd[X_I] = 1.0 / v_liq * (yd_in[Q_D] * (yd_in[X_I] - yd[X_I])) + reac24

    dyd[S_CAT] = 1.0 / v_liq * (yd_in[Q_D] * (yd_in[S_CAT] - yd[S_CAT]))
    dyd[S_AN] = 1.0 / v_liq * (yd_in[Q_D] * (yd_in[S_AN] - yd[S_AN]))
    dyd[S_HVA] = -proca4
    dyd[S_HBU] = -proca5
    dyd[S_HPRO] = -proca6
    dyd[S_HAC] = -proca7
    dyd[S_HCO3] = -proca10
    dyd[S_NH3] = -proca11

    dyd[S_GAS_H2] = -ydtemp[S_GAS_H2] * q_gas / v_gas + proct8 * v_liq / v_gas
    dyd[S_GAS_CH4] = -ydtemp[S_GAS_CH4] * q_gas / v_gas + proct9 * v_liq / v_gas
    dyd[S_GAS_CO2] = -ydtemp[S_GAS_CO2] * q_gas / v_gas + proct10 * v_liq / v_gas

    dyd[Q_D] = 0
    dyd[T_D] = 0

    # Dummy states for future use
    dyd[S_D1_D] = 0
    dyd[S_D2_D] = 0
    dyd[S_D3_D] = 0
    dyd[X_D4_D] = 0
    dyd[X_D5_D] = 0
    if np.isnan(dyd).any():
        err = 'ADM1 equations: NaN value in dyd'
        raise ValueError(err)
    return dyd


@jit(nopython=True, cache=True)
def asm2adm(y_in1, t_op, interfacepar):
    """
    Converts ASM1 flows to ADM1 flows.
    New version (no 3) of the ASM1 to ADM1 interface based on discussions
    within the IWA TG BSM community during 2002-2006. Now also including
    charge balancing and temperature dependency for applicable parameters.
    Model parameters are defined in `adm1init_bsm2.py`.

    Parameters
    ----------
    y_in1 : np.ndarray(22)
        Concentrations of the 21 standard components  
        (13 ASM1 components, TSS, Q, T and 5 dummy states)
        plus pH in the anaerobic digester. \n        
        [SI, SS, XI, XS, XBH, XBA, XP, SO, SNO, SNH, SND, XND, SALK, TSS, Q, TEMP,
         SD1, SD2, SD3, XD4, XD5, pH_adm]
    t_op : float
        TODO: Check if T_op is working properly (especially with changing temperature)
        Temperature in K.
        If temperature control of AD is used then the operational temperature
        of the ADM1 should also be an input rather than a defined parameter.
        Temperature in the ADM1 and the ASM1 to ADM1 and the ADM1 to ASM1
        interfaces should be identical at every time instant.
    interfacepar : np.ndarray(23)
        23 parameters needed for ASM1 to ADM1 interface.

    Returns
    -------
    y_out1 : np.ndarray(33)
        Output of 33 ADM1 components  
        (26 ADM1 components, Q, T and 5 dummy states). \n
        [S_SU, S_AA, S_FA, S_VA, S_BU, S_PRO, S_AC, S_H2, S_CH4, S_IC, S_IN, S_I, X_XC,
        X_CH, X_PR, X_LI, X_SU, X_AA, X_FA, X_C4, X_PRO, X_AC, X_H2, X_I, S_CAT, S_AN,
        Q_D, T_D, S_D1_D, S_D2_D, S_D3_D, X_D4_D, X_D5_D]
    """
    (
        codequiv,
        fnaa,
        fnxc,
        fnbac,
        fxni,
        fsni,
        fsni_adm,
        frlixs,
        frlibac,
        frxs_adm,
        fdegrade_adm,
        _,
        _,
        r,
        t_base,
        _,
        pk_w_base,
        pk_a_va_base,
        pk_a_bu_base,
        pk_a_pro_base,
        pk_a_ac_base,
        pk_a_co2_base,
        pk_a_in_base,
    ) = interfacepar

    # y = y_out1
    # u = y_in1
    y_out1 = np.zeros(33)
    y_in1_temp = np.zeros(22)
    y_in1_temp2 = np.zeros(22)

    y_in1_temp[:] = y_in1[:]
    y_in1_temp2[:] = y_in1[:]

    ph_adm = y_in1[21]

    factor = (1.0 / t_base - 1.0 / t_op) / (100.0 * r)
    pk_w = pk_w_base - np.log10(math.exp(55900.0 * factor))
    pk_a_co2 = pk_a_co2_base - np.log10(math.exp(7646.0 * factor))
    pk_a_in = pk_a_in_base - np.log10(math.exp(51965.0 * factor))
    alfa_va = 1.0 / 208.0 * (-1.0 / (1.0 + np.power(10, pk_a_va_base - ph_adm)))
    alfa_bu = 1.0 / 160.0 * (-1.0 / (1.0 + np.power(10, pk_a_bu_base - ph_adm)))
    alfa_pro = 1.0 / 112.0 * (-1.0 / (1.0 + np.power(10, pk_a_pro_base - ph_adm)))
    alfa_ac = 1.0 / 64.0 * (-1.0 / (1.0 + np.power(10, pk_a_ac_base - ph_adm)))
    alfa_co2 = -1.0 / (1.0 + np.power(10, pk_a_co2 - ph_adm))
    alfa_in = (np.power(10, pk_a_in - ph_adm)) / (1.0 + np.power(10, pk_a_in - ph_adm))
    alfa_nh = 1.0 / 14000.0  # convert mgN/l into kmoleN/m3
    alfa_alk = -0.001  # convert moleHCO3/m3 into kmoleHCO3/m3
    alfa_no = -1.0 / 14000.0  # convert mgN/l into kmoleN/m3

    # Let CODdemand be the COD demand of available electron
    # acceptors prior to the anaerobic digester, i.e. oxygen and nitrate
    coddemand = y_in1[7] + codequiv * y_in1[8]

    # if extreme detail was used then some extra NH4 would be transformed
    # into N bound in biomass and some biomass would be formed when
    # removing the CODdemand (based on the yield). But on a total COD balance
    # approach the below is correct (neglecting the N need for biomass growth)
    # The COD is reduced in a hierarchical approach in the order:
    # 1) SS; 2) XS; 3) XBH; 4) XBA. It is no real improvement to remove SS and add
    # biomass. The net result is the same.

    if coddemand > y_in1[1]:  # check if COD demand can be fulfilled by SS
        remaina = coddemand - y_in1[1]
        y_in1_temp[1] = 0.0
        if remaina > y_in1[3]:  # check if COD demand can be fulfilled by XS
            remainb = remaina - y_in1[3]
            y_in1_temp[3] = 0.0
            if remainb > y_in1[4]:  # check if COD demand can be fulfilled by XBH
                remainc = remainb - y_in1[4]
                y_in1_temp[9] += y_in1[4] * fnbac
                y_in1_temp[4] = 0.0
                if remainc > y_in1[5]:  # check if COD demand can be fulfilled by XBA
                    remaind = remainc - y_in1[5]
                    y_in1_temp[9] += y_in1[5] * fnbac
                    y_in1_temp[5] = 0.0
                    y_in1_temp[7] = remaind
                    # if here we are in trouble, carbon shortage: an error printout should be given
                    # and execution stopped
                else:  # reduced all COD demand by use of SS, XS, XBH and XBA
                    y_in1_temp[5] = y_in1[5] - remainc
                    y_in1_temp[9] += remainc * fnbac
            else:  # reduced all COD demand by use of SS, XS and XBH
                y_in1_temp[4] = y_in1[4] - remainb
                y_in1_temp[9] += remainb * fnbac
        else:  # reduced all COD demand by use of SS and XS
            y_in1_temp[3] = y_in1[3] - remaina
    else:  # reduced all COD demand by use of SS
        y_in1_temp[1] = y_in1[1] - coddemand

    # SS becomes part of amino acids when transformed into ADM
    # and any remaining SS is mapped to monosacharides (no N contents)
    # Enough SND must be available for mapping to amino acids

    sorgn = y_in1[10] / fnaa  # Saa COD equivalent to SND

    if sorgn >= y_in1_temp[1]:  # not all SND-N in terms of COD fits into amino acids
        y_out1[1] = y_in1_temp[1]  # map all SS COD into Saa
        y_in1_temp[10] -= y_in1_temp[1] * fnaa  # excess SND
        y_in1_temp[1] = 0.0  # all SS used
    else:  # all SND-N fits into amino acids
        y_out1[1] = sorgn  # map all SND related COD into Saa
        y_in1_temp[1] -= sorgn  # excess SS, which will become sugar in ADM1 i.e. no nitrogen association
        y_in1_temp[10] = 0.0  # all SND used

    # XS becomes part of Xpr (proteins) when transformed into ADM
    # and any remaining XS is mapped to Xch and Xli (no N contents)
    # Enough XND must be available for mapping to Xpr

    xorgn = y_in1[11] / fnaa  # Xpr COD equivalent to XND

    if xorgn >= y_in1_temp[3]:  # not all XND-N in terms of COD fits into Xpr
        xprtemp = y_in1_temp[3]  # map all XS COD into Spr
        y_in1_temp[11] -= y_in1_temp[3] * fnaa  # excess XND
        y_in1_temp[3] = 0.0  # all XS used
        xlitemp = 0.0
        xchtemp = 0.0
    else:  # all XND-N fits into Xpr
        xprtemp = xorgn  # map all XND related COD into Xpr
        xlitemp = frlixs * (y_in1_temp[3] - xorgn)  # part of XS COD not associated with N
        xchtemp = (1.0 - frlixs) * (y_in1_temp[3] - xorgn)  # part of XS COD not associated with N
        y_in1_temp[3] = 0.0  # all XS used
        y_in1_temp[11] = 0.0  # all XND used

    # Biomass becomes part of Xpr and XI when transformed into ADM
    # and any remaining XBH and XBA is mapped to Xch and Xli (no N contents)
    # Remaining XND-N can be used as nitrogen source to form Xpr

    biomass = y_in1_temp[4] + y_in1_temp[5]
    biomass_nobio = biomass * (1.0 - frxs_adm)  # part which is mapped to XI
    biomass_bion = biomass * fnbac - biomass_nobio * fxni
    if biomass_bion < 0.0:
        err = 'Not enough biomass N to map the requested inert part'
        raise ValueError(err)
    if (biomass_bion / fnaa) <= (biomass - biomass_nobio):
        xprtemp2 = biomass_bion / fnaa  # all biomass N used
        remaincod = biomass - biomass_nobio - xprtemp2
        if (y_in1_temp[11] / fnaa) > remaincod:  # use part of remaining XND-N to form proteins
            xprtemp2 += remaincod
            y_in1_temp[11] -= remaincod * fnaa
            remaincod = 0.0
            y_in1_temp[4] = 0.0
            y_in1_temp[5] = 0.0
        else:  # use all remaining XND-N to form proteins
            xprtemp2 += y_in1_temp[11] / fnaa
            remaincod -= y_in1_temp[11] / fnaa
            y_in1_temp[11] = 0.0
        xlitemp2 = frlibac * remaincod  # part of the COD not associated with N
        xchtemp2 = (1.0 - frlibac) * remaincod  # part of the COD not associated with N
    else:
        xprtemp2 = biomass - biomass_nobio  # all biomass COD used
        y_in1_temp[11] += biomass * fnbac - biomass_nobio * fxni - xprtemp2 * fnaa  # any remaining N in XND
        xlitemp2 = 0.0
        xchtemp2 = 0.0
    y_in1_temp[4] = 0.0
    y_in1_temp[5] = 0.0

    # direct mapping of XI and XP to ADM1 XI (if fdegrade_adm = 0)
    # assumption: same N content in both ASM1 and ADM1 particulate inerts

    inertx = (1 - fdegrade_adm) * (y_in1_temp[2] + y_in1_temp[6])

    # special case: IF part of XI and XP in the ASM can be degraded in the AD
    # we have no knowledge about the contents so we put it in as composites (Xc)
    # we need to keep track of the associated nitrogen
    # N content which may be different, take first from XI&XP-N, then XND-N, then SND-N,
    # then SNH. A similar principle could be used for other states.

    xc = 0.0
    xlitemp3 = 0.0
    xchtemp3 = 0.0
    if fdegrade_adm > 0:
        noninertx = fdegrade_adm * (y_in1_temp[2] + y_in1_temp[6])
        if fxni < fnxc:  # N in XI&XP(ASM) not enough
            xc = noninertx * fxni / fnxc
            noninertx -= noninertx * fxni / fnxc
            if y_in1_temp[11] < (noninertx * fnxc):  # N in XND not enough
                xc += y_in1_temp[11] / fnxc
                noninertx -= y_in1_temp[11] / fnxc
                y_in1_temp[11] = 0.0
                if y_in1_temp[10] < (noninertx * fnxc):  # N in SND not enough
                    xc += y_in1_temp[10] / fnxc
                    noninertx -= y_in1_temp[10] / fnxc
                    y_in1_temp[10] = 0.0
                    if y_in1_temp[9] < (noninertx * fnxc):  # N in SNH not enough
                        xc += y_in1_temp[9] / fnxc
                        noninertx -= y_in1_temp[9] / fnxc
                        y_in1_temp[9] = 0.0
                        # warnings.warn('Nitrogen shortage when converting biodegradable XI&XP')
                        # print('Nitrogen shortage when converting biodegradable XI&XP')
                        # Putting remaining XI&XP as lipids (50%) and carbohydrates (50%)
                        xlitemp3 = 0.5 * noninertx
                        xchtemp3 = 0.5 * noninertx
                        noninertx = 0.0
                    else:  # N in SNH enough for mapping
                        xc += noninertx
                        y_in1_temp[9] -= noninertx * fnxc
                        noninertx = 0.0
                else:  # N in SND enough for mapping
                    xc += noninertx
                    y_in1_temp[10] -= noninertx * fnxc
                    noninertx = 0.0
            else:  # N in XND enough for mapping
                xc += noninertx
                y_in1_temp[11] -= noninertx * fnxc
                noninertx = 0.0
        else:  # N in XI&XP(ASM) enough for mapping
            xc += noninertx
            y_in1_temp[11] += noninertx * (fxni - fnxc)  # put remaining N as XND
            noninertx = 0

    # Mapping of ASM SI to ADM1 SI
    # N content may be different, take first from SI-N, then SND-N, then XND-N,
    # then SNH. Similar principle could be used for other states.

    inerts = 0.0
    if fsni < fsni_adm:  # N in SI(ASM) not enough
        inerts = y_in1_temp[0] * fsni / fsni_adm
        y_in1_temp[0] -= y_in1_temp[0] * fsni / fsni_adm
        if y_in1_temp[10] < (y_in1_temp[0] * fsni_adm):  # N in SND not enough
            inerts += y_in1_temp[10] / fsni_adm
            y_in1_temp[0] -= y_in1_temp[10] / fsni_adm
            y_in1_temp[10] = 0.0
            if y_in1_temp[11] < (y_in1_temp[0] * fsni_adm):  # N in XND not enough
                inerts += y_in1_temp[11] / fsni_adm
                y_in1_temp[0] -= y_in1_temp[11] / fsni_adm
                y_in1_temp[11] = 0.0
                if y_in1_temp[9] < (y_in1_temp[0] * fsni_adm):  # N in SNH not enough
                    inerts += y_in1_temp[9] / fsni_adm
                    y_in1_temp[0] -= y_in1_temp[9] / fsni_adm
                    y_in1_temp[9] = 0.0
                    # warnings.warn('Nitrogen shortage when converting SI')
                    # print('Nitrogen shortage when converting SI')  # TODO: Uncomment this. for debugging only
                    # Putting remaining SI as monosacharides
                    y_in1_temp[1] += y_in1_temp[0]
                    y_in1_temp[0] = 0.0
                else:  # N in SNH enough for mapping
                    inerts += y_in1_temp[0]
                    y_in1_temp[9] -= y_in1_temp[0] * fsni_adm
                    y_in1_temp[0] = 0.0
            else:  # N in XND enough for mapping
                inerts += y_in1_temp[0]
                y_in1_temp[11] -= y_in1_temp[0] * fsni_adm
                y_in1_temp[0] = 0.0
        else:  # N in SND enough for mapping
            inerts += y_in1_temp[0]
            y_in1_temp[10] -= y_in1_temp[0] * fsni_adm
            y_in1_temp[0] = 0.0
    else:  # N in SI(ASM) enough for mapping
        inerts += y_in1_temp[0]
        y_in1_temp[10] += y_in1_temp[0] * (fsni - fsni_adm)  # put remaining N as SND
        y_in1_temp[0] = 0.0

    # Define the outputs including charge balance

    y_out1[0] = y_in1_temp[1] / 1000.0
    y_out1[1] /= 1000.0
    y_out1[10] = (y_in1_temp[9] + y_in1_temp[10] + y_in1_temp[11]) / 14000.0
    y_out1[11] = inerts / 1000.0
    y_out1[12] = xc / 1000.0
    y_out1[13] = (xchtemp + xchtemp2 + xchtemp3) / 1000.0
    y_out1[14] = (xprtemp + xprtemp2) / 1000.0
    y_out1[15] = (xlitemp + xlitemp2 + xlitemp3) / 1000.0
    y_out1[23] = (biomass_nobio + inertx) / 1000.0
    y_out1[26] = y_in1[14]  # flow rate
    y_out1[27] = t_op - 273.15  # temperature, degC
    y_out1[28] = y_in1[16]  # dummy state
    y_out1[29] = y_in1[17]  # dummy state
    y_out1[30] = y_in1[18]  # dummy state
    y_out1[31] = y_in1[19]  # dummy state
    y_out1[32] = y_in1[20]  # dummy state

    # charge balance, output S_IC
    y_out1[9] = (
        (y_in1_temp2[8] * alfa_no + y_in1_temp2[9] * alfa_nh + y_in1_temp2[12] * alfa_alk)
        - (
            y_out1[3] * alfa_va
            + y_out1[4] * alfa_bu
            + y_out1[5] * alfa_pro
            + y_out1[6] * alfa_ac
            + y_out1[10] * alfa_in
        )
    ) / alfa_co2

    # calculate anions and cations based on full charge balance including H+ and OH-
    scatminussan = (
        y_out1[3] * alfa_va
        + y_out1[4] * alfa_bu
        + y_out1[5] * alfa_pro
        + y_out1[6] * alfa_ac
        + y_out1[10] * alfa_in
        + y_out1[9] * alfa_co2
        + pow(10, (-pk_w + ph_adm))
        - pow(10, -ph_adm)
    )

    if scatminussan > 0:
        y_out1[24] = scatminussan
        y_out1[25] = 0.0
    else:
        y_out1[24] = 0.0
        y_out1[25] = -1.0 * scatminussan

    # Finally there should be a input-output mass balance check here of COD and N

    return y_out1


@jit(nopython=True, cache=True)
def adm2asm(y_in2, t_op, interfacepar):
    """
    Converts ADM1 flows to ASM1 flows.
    New version (no 3) of the ADM1 to ASM1 interface based on discussions
    within the IWA TG BSM community during 2002-2006. Now also including charge
    balancing and temperature dependency for applicable parameters.
    Model parameters are defined in `adm1init_bsm2.py`.

    Parameters
    ----------
    y_in2 : np.ndarray(35)
        Concentrations of the 33 ADM1 components  
        (26 ADM1 components, Q, T and 5 dummy states)
        plus pH in the anaerobic digester and wastewater temperature into the **ASM2ADM** interface. \n
        [S_su, S_aa, S_fa, S_va, S_bu, S_pro, S_ac, S_h2, S_ch4, S_IC, S_IN, S_I, X_xc,
        X_ch, X_pr, X_li, X_su, X_aa, X_fa, X_c4, X_pro, X_ac, X_h2, X_I, S_cat, S_an,
        Q_D, T_D, S_D1_D, S_D2_D, S_D3_D, X_D4_D, X_D5_D, pH, T_WW]
    t_op : float
        TODO: Check if T_op is working properly (especially with changing temperature).
        If temperature control of AD is used then the operational temperature
        of the ADM1 should also be an input rather than a defined parameter.
        Temperature in the ADM1 and the ASM1 to ADM1 and the ADM1 to ASM1
        interfaces should be identical at every time instant.
    interfacepar : np.ndarray(23)
        23 parameters needed for ADM1 to ASM1 interface.

    Returns
    -------
    y_out2 : np.ndarray(21)
        Output of the 21 standard components  
        (13 ASM1 components, TSS, Q, T and 5 dummy states). \n
        [SI, SS, XI, XS, XBH, XBA, XP, SO, SNO, SNH, SND, XND, SALK, TSS, Q, T_WW,
        SD1, SD2, SD3, XD4, XD5]
    """
    (
        _,
        fnaa,
        fnxc,
        fnbac,
        fxni,
        fsni,
        fsni_adm,
        _,
        _,
        _,
        _,
        frxs_as,
        fdegrade_as,
        r,
        t_base,
        _,
        _,
        pk_a_va_base,
        pk_a_bu_base,
        pk_a_pro_base,
        pk_a_ac_base,
        pk_a_co2_base,
        pk_a_in_base,
    ) = interfacepar

    # y = y_out2
    # u = y_in2
    y_out2 = np.zeros(21)
    y_in2_temp = np.zeros(35)

    y_in2_temp[:] = y_in2[:]

    ph_adm = y_in2[33]

    factor = (1.0 / t_base - 1.0 / t_op) / (100.0 * r)
    # pK_w = pK_w_base - np.log10(math.exp(55900.0*factor))
    pk_a_co2 = pk_a_co2_base - np.log10(math.exp(7646.0 * factor))
    pk_a_in = pk_a_in_base - np.log10(math.exp(51965.0 * factor))
    alfa_va = 1.0 / 208.0 * (-1.0 / (1.0 + np.power(10, pk_a_va_base - ph_adm)))
    alfa_bu = 1.0 / 160.0 * (-1.0 / (1.0 + np.power(10, pk_a_bu_base - ph_adm)))
    alfa_pro = 1.0 / 112.0 * (-1.0 / (1.0 + np.power(10, pk_a_pro_base - ph_adm)))
    alfa_ac = 1.0 / 64.0 * (-1.0 / (1.0 + np.power(10, pk_a_ac_base - ph_adm)))
    alfa_co2 = -1.0 / (1.0 + np.power(10, pk_a_co2 - ph_adm))
    alfa_in = (np.power(10, pk_a_in - ph_adm)) / (1.0 + np.power(10, pk_a_in - ph_adm))
    alfa_nh = 1.0 / 14000.0  # convert mgN/l into kmoleN/m3
    alfa_alk = -0.001  # convert moleHCO3/m3 into kmoleHCO3/m3
    alfa_no = -1.0 / 14000.0  # convert mgN/l into kmoleN/m3

    # Biomass becomes part of XS and XP when transformed into ASM
    # Assume Npart of formed XS to be fnxc and Npart of XP to be fxni
    # Remaining N goes into the ammonia pool (also used as source if necessary)

    biomass = 1000.0 * (
        y_in2_temp[16]
        + y_in2_temp[17]
        + y_in2_temp[18]
        + y_in2_temp[19]
        + y_in2_temp[20]
        + y_in2_temp[21]
        + y_in2_temp[22]
    )
    biomass_nobio = biomass * (1.0 - frxs_as)  # part which is mapped to XP
    biomass_bion = biomass * fnbac - biomass_nobio * fxni
    remaincod = 0.0
    if biomass_bion < 0.0:
        # warnings.warn('Not enough biomass N to map the requested inert part of biomass')
        # print('Not enough biomass N to map the requested inert part of biomass')
        # We map as much as we can, and the remains go to XS!
        xptemp = biomass * fnbac / fxni
        biomass_nobio = xptemp
        biomass_bion = 0.0
    else:
        xptemp = biomass_nobio
    if (biomass_bion / fnxc) <= (biomass - biomass_nobio):
        xstemp = biomass_bion / fnxc  # all biomass N used
        remaincod = biomass - biomass_nobio - xstemp
        if (y_in2_temp[10] * 14000.0 / fnaa) >= remaincod:  # use part of remaining S_IN to form XS
            xstemp += remaincod
        else:
            raise ValueError('Not enough nitrogen to map the requested XS part of biomass')
            # System failure!
    else:
        xstemp = biomass - biomass_nobio  # all biomass COD used

    y_in2_temp[10] = (
        y_in2_temp[10] + biomass * fnbac / 14000.0 - xptemp * fxni / 14000.0 - xstemp * fnxc / 14000.0
    )  # any remaining N in S_IN
    y_out2[3] = (
        y_in2_temp[12] + y_in2_temp[13] + y_in2_temp[14] + y_in2_temp[15]
    ) * 1000.0 + xstemp  # Xs = sum all X except Xi, + biomass as handled above
    y_out2[6] = xptemp  # inert part of biomass

    # mapping of inert XI in AD into XI and possibly XS in AS
    # assumption: same N content in both ASM1 and ADM1 particulate inerts
    # special case: if part of XI in AD can be degraded in AS
    # we have no knowledge about the contents so we put it in as part substrate (XS)
    # we need to keep track of the associated nitrogen
    # N content may be different, take first from XI-N then S_IN,
    # Similar principle could be used for other states.

    inertx = (1.0 - fdegrade_as) * y_in2_temp[23] * 1000.0
    xstemp2 = 0.0
    noninertx = 0.0
    if fdegrade_as > 0.0:
        noninertx = fdegrade_as * y_in2_temp[23] * 1000.0
        if fxni < fnxc:  # N in XI(AD) not enough
            xstemp2 = noninertx * fxni / fnxc
            noninertx -= noninertx * fxni / fnxc
            if (y_in2_temp[10] * 14000.0) < (noninertx * fnxc):  # N in SNH not enough
                xstemp2 += (y_in2_temp[10] * 14000.0) / fnxc
                noninertx -= (y_in2_temp[10] * 14000.0) / fnxc
                y_in2_temp[10] = 0.0
                # warnings.warn('Nitrogen shortage when converting biodegradable XI')
                # print('Nitrogen shortage when converting biodegradable XI')
                # Mapping what we can to XS and putting remaining XI back into XI of ASM
                inertx += noninertx
            else:  # N in S_IN enough for mapping
                xstemp2 += noninertx
                y_in2_temp[10] -= noninertx * fnxc / 14000.0
                noninertx = 0.0
        else:  # N in XI(AD) enough for mapping
            xstemp2 += noninertx
            y_in2_temp[10] += noninertx * (fxni - fnxc) / 14000.0  # put remaining N as S_IN
            noninertx = 0

    y_out2[2] = inertx  # Xi = Xi*fdegrade_AS + possibly nonmappable XS
    y_out2[3] += xstemp2  # extra added XS (biodegradable XI)

    # Mapping of ADM SI to ASM1 SI
    # It is assumed that this mapping will be 100% on COD basis
    # N content may be different, take first from SI-N then from S_IN.
    # Similar principle could be used for other states.

    inerts = 0.0
    if fsni_adm < fsni:  # N in SI(AD) not enough
        inerts = y_in2_temp[11] * fsni_adm / fsni
        y_in2_temp[11] -= y_in2_temp[11] * fsni_adm / fsni
        if (y_in2_temp[10] * 14.0) < (y_in2_temp[11] * fsni):  # N in S_IN not enough
            inerts += y_in2_temp[10] * 14.0 / fsni
            y_in2_temp[11] -= y_in2_temp[10] * 14.0 / fsni
            y_in2_temp[10] = 0.0
            raise ValueError('Not enough nitrogen to map the requested inert part of SI')
            # System failure: nowhere to put SI
        else:  # N in S_IN enough for mapping
            inerts += y_in2_temp[11]
            y_in2_temp[10] -= y_in2_temp[11] * fsni / 14.0
            y_in2_temp[11] = 0.0
    else:  # N in SI(AD) enough for mapping
        inerts += y_in2_temp[11]
        y_in2_temp[10] += y_in2_temp[11] * (fsni_adm - fsni) / 14.0  # put remaining N as S_IN
        y_in2_temp[11] = 0.0

    y_out2[0] = inerts * 1000.0  # Si = Si

    # Define the outputs including charge balance

    # nitrogen in biomass, composites, proteins
    # Xnd is the nitrogen part of Xs in ASM1. Therefore Xnd should be based on the
    # same variables as constitutes Xs, ie AD biomass (part not mapped to XP), xc and xpr if we assume
    # there is no nitrogen in carbohydrates and lipids. The N content of Xi is
    # not included in Xnd in ASM1 and should in my view not be included.

    y_out2[11] = fnxc * (xstemp + xstemp2) + fnxc * 1000.0 * y_in2_temp[12] + fnaa * 1000.0 * y_in2_temp[14]

    # Snd is the nitrogen part of Ss in ASM1. Therefore Snd should be based on the
    # same variables as constitutes Ss, and we assume
    # there is only nitrogen in the amino acids. The N content of Si is
    # not included in Snd in ASM1 and should in my view not be included.

    y_out2[10] = fnaa * 1000.0 * y_in2_temp[1]

    # sh2 and sch4 assumed to be stripped upon reentry to ASM side

    y_out2[1] = (
        y_in2_temp[0] + y_in2_temp[1] + y_in2_temp[2] + y_in2_temp[3] + y_in2_temp[4] + y_in2_temp[5] + y_in2_temp[6]
    ) * 1000.0  # Ss = sum all S except Sh2, Sch4, Si, Sic, Sin

    y_out2[9] = y_in2_temp[10] * 14000.0  # Snh = S_IN including adjustments above

    y_out2[13] = 0.75 * (y_out2[2] + y_out2[3] + y_out2[4] + y_out2[5] + y_out2[6])
    y_out2[14] = y_in2_temp[26]  # flow rate
    y_out2[15] = y_in2[34]  # temperature, degC, should be equal to AS temperature into the AD/AS interface
    y_out2[16] = y_in2_temp[28]  # dummy state
    y_out2[17] = y_in2_temp[29]  # dummy state
    y_out2[18] = y_in2_temp[30]  # dummy state
    y_out2[19] = y_in2_temp[31]  # dummy state
    y_out2[20] = y_in2_temp[32]  # dummy state

    # charge balance, output S_alk (molHCO3/m3)
    y_out2[12] = (
        y_in2[3] * alfa_va
        + y_in2[4] * alfa_bu
        + y_in2[5] * alfa_pro
        + y_in2[6] * alfa_ac
        + y_in2[9] * alfa_co2
        + y_in2[10] * alfa_in
        - y_out2[8] * alfa_no
        - y_out2[9] * alfa_nh
    ) / alfa_alk

    # Finally there should be a input-output mass balance check here of COD and N
    return y_out2<|MERGE_RESOLUTION|>--- conflicted
+++ resolved
@@ -119,47 +119,25 @@
 
         Returns
         -------
-<<<<<<< HEAD
         yi_out2 : np.ndarray(35)
-            concentrations of the 33 components after ADM2ASM interface
-            (21 ASM1 components, 9 other gas-related components, Q, T and 2 dummy states)
+            Concentrations of the 33 components after ADM2ASM interface  
+            (21 ASM1 components, 9 other gas-related components, Q, T and 2 dummy states). \n
             [SI, SS, XI, XS, XBH, XBA, XP, SO, SNO, SNH, SND, XND, SALK, TSS, Q, TEMP,
-             SD1, SD2, SD3, XD4, XD5, pH, T_WW]
+            SD1, SD2, SD3, XD4, XD5, pH, T_WW]
         yd_out : np.ndarray(51)
-            concentrations of the 51 components after the ADM1 reactor
-            (35 ADM1 components, 9 other gas-related components, Q, T and 5 dummy states)
-            [S_su, S_aa, S_fa, S_va, S_bu, S_pro, S_ac, S_h2, S_ch4, S_IC, S_IN, S_I, X_xc,
-             X_ch, X_pr, X_li, X_su, X_aa, X_fa, X_c4, X_pro, X_ac, X_h2, X_I, S_cat, S_an,
-             Q_D, T_D, S_D1_D, S_D2_D, S_D3_D, X_D4_D, X_D5_D, pH, S_H_ion, S_hva, S_hbu,
-             S_hpro, S_hac, S_hco3, S_CO2, S_nh3, S_NH4+, S_gas_h2, S_gas_ch4, S_gas_co2,
-             p_gas_h2, p_gas_ch4, p_gas_co2, P_gas, q_gas]
-        yi_out1 : np.ndarray(33)
-            concentrations of the 35 components after ASM2ADM interface.
-            (26 ADM1 components, 9 other gas-related components)
-            [S_su, S_aa, S_fa, S_va, S_bu, S_pro, S_ac, S_h2, S_ch4, S_IC, S_IN, S_I, X_xc,
-             X_ch, X_pr, X_li, X_su, X_aa, X_fa, X_c4, X_pro, X_ac, X_h2, X_I, S_cat, S_an,
-             Q_D, T_D, S_D1_D, S_D2_D, S_D3_D, X_D4_D, X_D5_D]
-=======
-        y_out2 : np.ndarray(35)
-            Concentrations of the 35 components  
-            (26 ADM1 components, 9 other gas-related components). \n
-            [S_su, S_aa, S_fa, S_va, S_bu, S_pro, S_ac, S_h2, S_ch4, S_IC, S_IN, S_I, X_xc,
-            X_ch, X_pr, X_li, X_su, X_aa, X_fa, X_c4, X_pro, X_ac, X_h2, X_I, S_cat, S_an,
-            Q_D, T_D, S_D1_D, S_D2_D, S_D3_D, X_D4_D, X_D5_D]
-        yd_out : np.ndarray(51)
-            Concentrations of the 51 components  
+            Concentrations of the 51 components after the ADM1 reactor  
             (35 ADM1 components, 9 other gas-related components, Q, T and 5 dummy states). \n
             [S_su, S_aa, S_fa, S_va, S_bu, S_pro, S_ac, S_h2, S_ch4, S_IC, S_IN, S_I, X_xc,
             X_ch, X_pr, X_li, X_su, X_aa, X_fa, X_c4, X_pro, X_ac, X_h2, X_I, S_cat, S_an,
             Q_D, T_D, S_D1_D, S_D2_D, S_D3_D, X_D4_D, X_D5_D, pH, S_H_ion, S_hva, S_hbu,
             S_hpro, S_hac, S_hco3, S_CO2, S_nh3, S_NH4+, S_gas_h2, S_gas_ch4, S_gas_co2,
             p_gas_h2, p_gas_ch4, p_gas_co2, P_gas, q_gas]
-        y_out1 : np.ndarray(33)
-            Concentrations of the 33 components  
-            (21 ASM1 components, 9 other gas-related components, Q, T and 2 dummy states). \n
-            [SI, SS, XI, XS, XBH, XBA, XP, SO, SNO, SNH, SND, XND, SALK, TSS, Q, TEMP,
-            SD1, SD2, SD3, XD4, XD5, pH, T_WW]
->>>>>>> f097ae8a
+        yi_out1 : np.ndarray(33)
+            Concentrations of the 35 components after ASM2ADM interface  
+            (26 ADM1 components, 9 other gas-related components). \n
+            [S_su, S_aa, S_fa, S_va, S_bu, S_pro, S_ac, S_h2, S_ch4, S_IC, S_IN, S_I, X_xc,
+            X_ch, X_pr, X_li, X_su, X_aa, X_fa, X_c4, X_pro, X_ac, X_h2, X_I, S_cat, S_an,
+            Q_D, T_D, S_D1_D, S_D2_D, S_D3_D, X_D4_D, X_D5_D]
         """
         self.t_op = t_op
         yd_out = np.zeros(51)
